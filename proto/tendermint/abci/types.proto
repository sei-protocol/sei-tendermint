syntax = "proto3";

package tendermint.abci;

import "gogoproto/gogo.proto";
import "google/protobuf/timestamp.proto";
import "tendermint/crypto/keys.proto";
import "tendermint/crypto/proof.proto";
import "tendermint/types/params.proto";
import "tendermint/types/types.proto";

option go_package = "github.com/tendermint/tendermint/abci/types";

// This file is copied from http://github.com/tendermint/abci
// NOTE: When using custom types, mind the warnings.
// https://github.com/gogo/protobuf/blob/master/custom_types.md#warnings-and-issues

//----------------------------------------
// Request types

message Request {
  oneof value {
    RequestEcho echo = 1;
    RequestFlush flush = 2;
    RequestInfo info = 3;
    RequestInitChain init_chain = 4;
    RequestQuery query = 5;
    RequestCheckTx check_tx = 7;
    RequestCommit commit = 10;
    RequestListSnapshots list_snapshots = 11;
    RequestOfferSnapshot offer_snapshot = 12;
    RequestLoadSnapshotChunk load_snapshot_chunk = 13;
    RequestApplySnapshotChunk apply_snapshot_chunk = 14;
    RequestPrepareProposal prepare_proposal = 15;
    RequestProcessProposal process_proposal = 16;
    RequestExtendVote extend_vote = 17;
    RequestVerifyVoteExtension verify_vote_extension = 18;
<<<<<<< HEAD
    RequestFinalizeBlock       finalize_block        = 19;
    RequestBeginBlock          begin_block           = 20;
    RequestDeliverTx           deliver_tx            = 21;
    RequestEndBlock            end_block             = 22;
    RequestLoadLatest          load_latest           = 23;
    RequestGetTxPriorityHint   get_tx_priority_hint  = 24;
=======
    RequestFinalizeBlock finalize_block = 19;
    RequestBeginBlock begin_block = 20;
    RequestDeliverTx deliver_tx = 21;
    RequestEndBlock end_block = 22;
    RequestLoadLatest load_latest = 23;
>>>>>>> 5eeed73f
  }
  reserved 6, 8, 9; // RequestBeginBlock, RequestDeliverTx, RequestEndBlock
}

message RequestEcho {
  string message = 1;
}

message RequestFlush {}

message RequestInfo {
  string version = 1;
  uint64 block_version = 2;
  uint64 p2p_version = 3;
  string abci_version = 4;
}

message RequestInitChain {
  google.protobuf.Timestamp time = 1 [
    (gogoproto.nullable) = false,
    (gogoproto.stdtime) = true
  ];
  string chain_id = 2;
  tendermint.types.ConsensusParams consensus_params = 3;
  repeated ValidatorUpdate validators = 4 [(gogoproto.nullable) = false];
  bytes app_state_bytes = 5;
  int64 initial_height = 6;
}

message RequestQuery {
  bytes data = 1;
  string path = 2;
  int64 height = 3;
  bool prove = 4;
}

enum CheckTxType {
  NEW = 0 [(gogoproto.enumvalue_customname) = "New"];
  RECHECK = 1 [(gogoproto.enumvalue_customname) = "Recheck"];
}

message RequestCheckTx {
  bytes tx = 1;
  CheckTxType type = 2;
}

message RequestCommit {}

// lists available snapshots
message RequestListSnapshots {}

// offers a snapshot to the application
message RequestOfferSnapshot {
  Snapshot snapshot = 1; // snapshot offered by peers
  bytes app_hash = 2; // light client-verified app hash for snapshot height
}

// loads a snapshot chunk
message RequestLoadSnapshotChunk {
  uint64 height = 1;
  uint32 format = 2;
  uint32 chunk = 3;
}

// Applies a snapshot chunk
message RequestApplySnapshotChunk {
  uint32 index = 1;
  bytes chunk = 2;
  string sender = 3;
}

message RequestPrepareProposal {
  // the modified transactions cannot exceed this size.
  int64 max_tx_bytes = 1;
  // txs is an array of transactions that will be included in a block,
  // sent to the app for possible modifications.
  repeated bytes txs = 2;
  ExtendedCommitInfo local_last_commit = 3 [(gogoproto.nullable) = false];
  repeated Misbehavior byzantine_validators = 4 [(gogoproto.nullable) = false];
  int64 height = 5;
  google.protobuf.Timestamp time = 6 [
    (gogoproto.nullable) = false,
    (gogoproto.stdtime) = true
  ];
  bytes next_validators_hash = 7;
  // address of the public key of the validator proposing the block.
  bytes proposer_address = 8;
  bytes app_hash = 9;
  bytes validators_hash = 10;
  bytes consensus_hash = 11;
  bytes data_hash = 12;
  bytes evidence_hash = 13;
  bytes last_block_hash = 14;
  int64 last_block_part_set_total = 15;
  bytes last_block_part_set_hash = 16;
  bytes last_commit_hash = 17;
  bytes last_results_hash = 18;
}

message RequestProcessProposal {
  repeated bytes txs = 1;
  CommitInfo proposed_last_commit = 2 [(gogoproto.nullable) = false];
  repeated Misbehavior byzantine_validators = 3 [(gogoproto.nullable) = false];
  // hash is the merkle root hash of the fields of the proposed block.
  bytes hash = 4;
  int64 height = 5;
  google.protobuf.Timestamp time = 6 [
    (gogoproto.nullable) = false,
    (gogoproto.stdtime) = true
  ];
  bytes next_validators_hash = 7;
  // address of the public key of the original proposer of the block.
  bytes proposer_address = 8;
  bytes app_hash = 10;
  bytes validators_hash = 11;
  bytes consensus_hash = 12;
  bytes data_hash = 13;
  bytes evidence_hash = 14;
  bytes last_block_hash = 15;
  int64 last_block_part_set_total = 16;
  bytes last_block_part_set_hash = 17;
  bytes last_commit_hash = 18;
  bytes last_results_hash = 19;
}

// Extends a vote with application-side injection
message RequestExtendVote {
  bytes hash = 1;
  int64 height = 2;
}

// Verify the vote extension
message RequestVerifyVoteExtension {
  bytes hash = 1;
  bytes validator_address = 2;
  int64 height = 3;
  bytes vote_extension = 4;
}

message RequestFinalizeBlock {
  repeated bytes txs = 1;
  CommitInfo decided_last_commit = 2 [(gogoproto.nullable) = false];
  repeated Misbehavior byzantine_validators = 3 [(gogoproto.nullable) = false];
  // hash is the merkle root hash of the fields of the proposed block.
  bytes hash = 4;
  int64 height = 5;
  google.protobuf.Timestamp time = 6 [
    (gogoproto.nullable) = false,
    (gogoproto.stdtime) = true
  ];
  bytes next_validators_hash = 7;
  // proposer_address is the address of the public key of the original proposer of the block.
  bytes proposer_address = 8;
  bytes app_hash = 10;
  bytes validators_hash = 11;
  bytes consensus_hash = 12;
  bytes data_hash = 13;
  bytes evidence_hash = 14;
  bytes last_block_hash = 15;
  int64 last_block_part_set_total = 16;
  bytes last_block_part_set_hash = 17;
  bytes last_commit_hash = 18;
  bytes last_results_hash = 19;
}

message RequestBeginBlock {
  bytes hash = 1;
  tendermint.types.Header header = 2 [(gogoproto.nullable) = false];
  LastCommitInfo last_commit_info = 3 [(gogoproto.nullable) = false];
  repeated Evidence byzantine_validators = 4 [(gogoproto.nullable) = false];
  bool simulate = 5;
}

message RequestDeliverTx {
  bytes tx = 1;
  bool sig_verified = 2;
}

message RequestEndBlock {
  int64 height = 1;
  int64 block_gas_used = 2;
}

message RequestLoadLatest {}

message RequestGetTxPriorityHint {
  bytes tx = 1;  // raw tx bytes
}

//----------------------------------------
// Response types

message Response {
  oneof value {
    ResponseException exception = 1;
    ResponseEcho echo = 2;
    ResponseFlush flush = 3;
    ResponseInfo info = 4;
    ResponseInitChain init_chain = 5;
    ResponseQuery query = 6;
    ResponseCheckTx check_tx = 8;
    ResponseCommit commit = 11;
    ResponseListSnapshots list_snapshots = 12;
    ResponseOfferSnapshot offer_snapshot = 13;
    ResponseLoadSnapshotChunk load_snapshot_chunk = 14;
    ResponseApplySnapshotChunk apply_snapshot_chunk = 15;
    ResponsePrepareProposal prepare_proposal = 16;
    ResponseProcessProposal process_proposal = 17;
    ResponseExtendVote extend_vote = 18;
    ResponseVerifyVoteExtension verify_vote_extension = 19;
<<<<<<< HEAD
    ResponseFinalizeBlock       finalize_block        = 20;
    ResponseBeginBlock          begin_block           = 21;
    ResponseDeliverTx           deliver_tx            = 22;
    ResponseEndBlock            end_block             = 23;
    ResponseLoadLatest          load_latest           = 24;
    ResponseGetTxPriorityHint   get_tx_priority_hint  = 25;
=======
    ResponseFinalizeBlock finalize_block = 20;
    ResponseBeginBlock begin_block = 21;
    ResponseDeliverTx deliver_tx = 22;
    ResponseEndBlock end_block = 23;
    ResponseLoadLatest load_latest = 24;
>>>>>>> 5eeed73f
  }
  reserved 7, 9, 10; // ResponseBeginBlock, ResponseDeliverTx, ResponseEndBlock
}

// nondeterministic
message ResponseException {
  string error = 1;
}

message ResponseEcho {
  string message = 1;
}

message ResponseFlush {}

message ResponseInfo {
  string data = 1;

  // this is the software version of the application. TODO: remove?
  string version = 2;
  uint64 app_version = 3;

  int64 last_block_height = 4;
  bytes last_block_app_hash = 5;
  string minimum_gas_prices = 6;
}

message ResponseInitChain {
  tendermint.types.ConsensusParams consensus_params = 1;
  repeated ValidatorUpdate validators = 2 [(gogoproto.nullable) = false];
  bytes app_hash = 3;
}

message ResponseQuery {
  uint32 code = 1;
  // bytes data = 2; // use "value" instead.
  string log = 3; // nondeterministic
  string info = 4; // nondeterministic
  int64 index = 5;
  bytes key = 6;
  bytes value = 7;
  tendermint.crypto.ProofOps proof_ops = 8;
  int64 height = 9;
  string codespace = 10;
}

message ResponseBeginBlock {
  repeated Event events = 1 [
    (gogoproto.nullable) = false,
    (gogoproto.jsontag) = "events,omitempty"
  ];
}

message ResponseCheckTx {
  uint32 code = 1;
  bytes data = 2;
  string log = 3; // nondeterministic
  int64 gas_wanted = 5;
  string codespace = 8;
  string sender = 9;
  int64 priority = 10;
  int64 gas_estimated = 12;

  reserved 4, 6, 7, 11; // see https://github.com/tendermint/tendermint/issues/8543
}

message ResponseDeliverTx {
  uint32 code = 1;
  bytes data = 2;
  string log = 3; // nondeterministic
  string info = 4; // nondeterministic
  int64 gas_wanted = 5 [json_name = "gas_wanted"];
  int64 gas_used = 6 [json_name = "gas_used"];
  repeated Event events = 7 [
    (gogoproto.nullable) = false,
    (gogoproto.jsontag) = "events,omitempty"
  ]; // nondeterministic
  string codespace = 8;
  EvmTxInfo evm_tx_info = 9;
}

message ResponseEndBlock {
  repeated ValidatorUpdate validator_updates = 1 [(gogoproto.nullable) = false];
  ConsensusParams consensus_param_updates = 2;
  repeated Event events = 3 [
    (gogoproto.nullable) = false,
    (gogoproto.jsontag) = "events,omitempty"
  ];
}

message ResponseCommit {
  // reserve 1
  int64 retain_height = 3;
}

message ResponseListSnapshots {
  repeated Snapshot snapshots = 1;
}

message ResponseOfferSnapshot {
  Result result = 1;

  enum Result {
    UNKNOWN = 0; // Unknown result, abort all snapshot restoration
    ACCEPT = 1; // Snapshot accepted, apply chunks
    ABORT = 2; // Abort all snapshot restoration
    REJECT = 3; // Reject this specific snapshot, try others
    REJECT_FORMAT = 4; // Reject all snapshots of this format, try others
    REJECT_SENDER = 5; // Reject all snapshots from the sender(s), try others
  }
}

message ResponseLoadSnapshotChunk {
  bytes chunk = 1;
}

message ResponseApplySnapshotChunk {
  Result result = 1;
  repeated uint32 refetch_chunks = 2; // Chunks to refetch and reapply
  repeated string reject_senders = 3; // Chunk senders to reject and ban

  enum Result {
    UNKNOWN = 0; // Unknown result, abort all snapshot restoration
    ACCEPT = 1; // Chunk successfully accepted
    ABORT = 2; // Abort all snapshot restoration
    RETRY = 3; // Retry chunk (combine with refetch and reject)
    RETRY_SNAPSHOT = 4; // Retry snapshot (combine with refetch and reject)
    REJECT_SNAPSHOT = 5; // Reject this snapshot, try others
  }
}

message ResponsePrepareProposal {
  repeated TxRecord tx_records = 1;
  bytes app_hash = 2;
  repeated ExecTxResult tx_results = 3;
  repeated ValidatorUpdate validator_updates = 4;
  tendermint.types.ConsensusParams consensus_param_updates = 5;
}

message ResponseProcessProposal {
  ProposalStatus status = 1;
  bytes app_hash = 2;
  repeated ExecTxResult tx_results = 3;
  repeated ValidatorUpdate validator_updates = 4;
  tendermint.types.ConsensusParams consensus_param_updates = 5;

  enum ProposalStatus {
    UNKNOWN = 0;
    ACCEPT = 1;
    REJECT = 2;
  }
}

message ResponseExtendVote {
  bytes vote_extension = 1;
}

message ResponseVerifyVoteExtension {
  VerifyStatus status = 1;

  enum VerifyStatus {
    UNKNOWN = 0;
    ACCEPT = 1;
    REJECT = 2;
  }
}

message ResponseFinalizeBlock {
  repeated Event events = 1 [
    (gogoproto.nullable) = false,
    (gogoproto.jsontag) = "events,omitempty"
  ];
  repeated ExecTxResult tx_results = 2;
  repeated ValidatorUpdate validator_updates = 3 [(gogoproto.nullable) = false];
  tendermint.types.ConsensusParams consensus_param_updates = 4;
  bytes app_hash = 5;
}

message ResponseLoadLatest {}

message ResponseGetTxPriorityHint {
  int64 priority = 1;  // higher is better
}

//----------------------------------------
// Misc.

message CommitInfo {
  int32 round = 1;
  repeated VoteInfo votes = 2 [(gogoproto.nullable) = false];
}

message LastCommitInfo {
  int32 round = 1;
  repeated VoteInfo votes = 2 [(gogoproto.nullable) = false];
}

// ExtendedCommitInfo is similar to CommitInfo except that it is only used in
// the PrepareProposal request such that Tendermint can provide vote extensions
// to the application.
message ExtendedCommitInfo {
  // The round at which the block proposer decided in the previous height.
  int32 round = 1;
  // List of validators' addresses in the last validator set with their voting
  // information, including vote extensions.
  repeated ExtendedVoteInfo votes = 2 [(gogoproto.nullable) = false];
}

// Event allows application developers to attach additional information to
// ResponseFinalizeBlock, ResponseDeliverTx, ExecTxResult
// Later, transactions may be queried using these events.
message Event {
  string type = 1;
  repeated EventAttribute attributes = 2 [
    (gogoproto.nullable) = false,
    (gogoproto.jsontag) = "attributes,omitempty"
  ];
}

// EventAttribute is a single key-value pair, associated with an event.
message EventAttribute {
  bytes key = 1;
  bytes value = 2;
  bool index = 3; // nondeterministic
}

// ExecTxResult contains results of executing one individual transaction.
//
// * Its structure is equivalent to #ResponseDeliverTx which will be deprecated/deleted
message ExecTxResult {
  uint32 code = 1;
  bytes data = 2;
  string log = 3; // nondeterministic
  string info = 4; // nondeterministic
  int64 gas_wanted = 5;
  int64 gas_used = 6;
  repeated Event events = 7 [
    (gogoproto.nullable) = false,
    (gogoproto.jsontag) = "events,omitempty"
  ]; // nondeterministic
  string codespace = 8;
  EvmTxInfo evm_tx_info = 9;
}

// TxResult contains results of executing the transaction.
//
// One usage is indexing transaction results.
message TxResult {
  int64 height = 1;
  uint32 index = 2;
  bytes tx = 3;
  ExecTxResult result = 4 [(gogoproto.nullable) = false];
}

message TxRecord {
  TxAction action = 1;
  bytes tx = 2;

  // TxAction contains App-provided information on what to do with a transaction that is part of a raw proposal
  // Deprecate entire usage: https://github.com/tendermint/tendermint/pull/9283
  enum TxAction {
    UNMODIFIED = 0; // The Application did not modify this transaction.
  }
}

message BlockParams {
  // Note: must be greater than 0
  int64 max_bytes = 1;
  // Note: must be greater or equal to -1
  int64 max_gas = 2;
  // Minimum txs to include in a block regardless of gas limit
  int64 min_txs_in_block = 3;
  // Maximum gas wanted in a block. Must be greater than or equal to -1
  int64 max_gas_wanted = 4;
}

message ConsensusParams {
  BlockParams block = 1;
  tendermint.types.EvidenceParams evidence = 2;
  tendermint.types.ValidatorParams validator = 3;
  tendermint.types.VersionParams version = 4;
}

//----------------------------------------
// Blockchain Types

// Validator
message Validator {
  bytes address = 1; // The first 20 bytes of SHA256(public key)
  // PubKey pub_key = 2 [(gogoproto.nullable)=false];
  int64 power = 3; // The voting power
}

// ValidatorUpdate
message ValidatorUpdate {
  tendermint.crypto.PublicKey pub_key = 1 [(gogoproto.nullable) = false];
  int64 power = 2;
}

// VoteInfo
message VoteInfo {
  Validator validator = 1 [(gogoproto.nullable) = false];
  bool signed_last_block = 2;
}

// ExtendedVoteInfo
message ExtendedVoteInfo {
  // The validator that sent the vote.
  Validator validator = 1 [(gogoproto.nullable) = false];
  // Indicates whether the validator signed the last block, allowing for rewards based on validator availability.
  bool signed_last_block = 2;
  // Non-deterministic extension provided by the sending validator's application.
  bytes vote_extension = 3;
}

enum MisbehaviorType {
  UNKNOWN = 0;
  DUPLICATE_VOTE = 1;
  LIGHT_CLIENT_ATTACK = 2;
}

message Misbehavior {
  MisbehaviorType type = 1;
  // The offending validator
  Validator validator = 2 [(gogoproto.nullable) = false];
  // The height when the offense occurred
  int64 height = 3;
  // The corresponding time where the offense occurred
  google.protobuf.Timestamp time = 4 [
    (gogoproto.nullable) = false,
    (gogoproto.stdtime) = true
  ];
  // Total voting power of the validator set in case the ABCI application does
  // not store historical validators.
  // https://github.com/tendermint/tendermint/issues/4581
  int64 total_voting_power = 5;
}

message Evidence {
  MisbehaviorType type = 1;
  // The offending validator
  Validator validator = 2 [(gogoproto.nullable) = false];
  // The height when the offense occurred
  int64 height = 3;
  // The corresponding time where the offense occurred
  google.protobuf.Timestamp time = 4 [
    (gogoproto.nullable) = false,
    (gogoproto.stdtime) = true
  ];
  // Total voting power of the validator set in case the ABCI application does
  // not store historical validators.
  // https://github.com/tendermint/tendermint/issues/4581
  int64 total_voting_power = 5;
}

message EvmTxInfo {
  // buf:lint:ignore FIELD_LOWER_SNAKE_CASE We have caught this late; keeping to avoid breaking changes.
  string senderAddress = 1;
  uint64 nonce = 2;
  // buf:lint:ignore FIELD_LOWER_SNAKE_CASE We have caught this late; keeping to avoid breaking changes.
  string txHash = 3;
  // buf:lint:ignore FIELD_LOWER_SNAKE_CASE We have caught this late; keeping to avoid breaking changes.
  string vmError = 4;
}

//----------------------------------------
// State Sync Types

message Snapshot {
  uint64 height = 1; // The height at which the snapshot was taken
  uint32 format = 2; // The application-specific snapshot format
  uint32 chunks = 3; // Number of chunks in the snapshot
  bytes hash = 4; // Arbitrary snapshot hash, equal only if identical
  bytes metadata = 5; // Arbitrary application metadata
}

//----------------------------------------
// Service Definition

service ABCIApplication {
  rpc Echo(RequestEcho) returns (ResponseEcho);
  rpc Flush(RequestFlush) returns (ResponseFlush);
  rpc Info(RequestInfo) returns (ResponseInfo);
  rpc CheckTx(RequestCheckTx) returns (ResponseCheckTx);
  rpc Query(RequestQuery) returns (ResponseQuery);
  rpc Commit(RequestCommit) returns (ResponseCommit);
  rpc InitChain(RequestInitChain) returns (ResponseInitChain);
  rpc ListSnapshots(RequestListSnapshots) returns (ResponseListSnapshots);
  rpc OfferSnapshot(RequestOfferSnapshot) returns (ResponseOfferSnapshot);
  rpc LoadSnapshotChunk(RequestLoadSnapshotChunk) returns (ResponseLoadSnapshotChunk);
  rpc ApplySnapshotChunk(RequestApplySnapshotChunk) returns (ResponseApplySnapshotChunk);
  rpc PrepareProposal(RequestPrepareProposal) returns (ResponsePrepareProposal);
  rpc ProcessProposal(RequestProcessProposal) returns (ResponseProcessProposal);
  rpc ExtendVote(RequestExtendVote) returns (ResponseExtendVote);
  rpc VerifyVoteExtension(RequestVerifyVoteExtension) returns (ResponseVerifyVoteExtension);
  rpc FinalizeBlock(RequestFinalizeBlock) returns (ResponseFinalizeBlock);
  rpc LoadLatest(RequestLoadLatest) returns (ResponseLoadLatest);
  rpc GetTxPriorityHint(RequestGetTxPriorityHint) returns (ResponseGetTxPriorityHint);
}<|MERGE_RESOLUTION|>--- conflicted
+++ resolved
@@ -35,20 +35,12 @@
     RequestProcessProposal process_proposal = 16;
     RequestExtendVote extend_vote = 17;
     RequestVerifyVoteExtension verify_vote_extension = 18;
-<<<<<<< HEAD
-    RequestFinalizeBlock       finalize_block        = 19;
-    RequestBeginBlock          begin_block           = 20;
-    RequestDeliverTx           deliver_tx            = 21;
-    RequestEndBlock            end_block             = 22;
-    RequestLoadLatest          load_latest           = 23;
-    RequestGetTxPriorityHint   get_tx_priority_hint  = 24;
-=======
     RequestFinalizeBlock finalize_block = 19;
     RequestBeginBlock begin_block = 20;
     RequestDeliverTx deliver_tx = 21;
     RequestEndBlock end_block = 22;
     RequestLoadLatest load_latest = 23;
->>>>>>> 5eeed73f
+    RequestGetTxPriorityHint get_tx_priority_hint = 24;
   }
   reserved 6, 8, 9; // RequestBeginBlock, RequestDeliverTx, RequestEndBlock
 }
@@ -259,20 +251,12 @@
     ResponseProcessProposal process_proposal = 17;
     ResponseExtendVote extend_vote = 18;
     ResponseVerifyVoteExtension verify_vote_extension = 19;
-<<<<<<< HEAD
-    ResponseFinalizeBlock       finalize_block        = 20;
-    ResponseBeginBlock          begin_block           = 21;
-    ResponseDeliverTx           deliver_tx            = 22;
-    ResponseEndBlock            end_block             = 23;
-    ResponseLoadLatest          load_latest           = 24;
-    ResponseGetTxPriorityHint   get_tx_priority_hint  = 25;
-=======
     ResponseFinalizeBlock finalize_block = 20;
     ResponseBeginBlock begin_block = 21;
     ResponseDeliverTx deliver_tx = 22;
     ResponseEndBlock end_block = 23;
     ResponseLoadLatest load_latest = 24;
->>>>>>> 5eeed73f
+    ResponseGetTxPriorityHint get_tx_priority_hint = 25;
   }
   reserved 7, 9, 10; // ResponseBeginBlock, ResponseDeliverTx, ResponseEndBlock
 }
