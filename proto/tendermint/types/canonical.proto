--- conflicted
+++ resolved
@@ -1,62 +1,37 @@
 syntax = "proto3";
-
 package tendermint.types;
-
-import "gogoproto/gogo.proto";
-import "google/protobuf/timestamp.proto";
-import "tendermint/types/types.proto";
 
 option go_package = "github.com/tendermint/tendermint/proto/tendermint/types";
 
+import "gogoproto/gogo.proto";
+import "tendermint/types/types.proto";
+import "google/protobuf/timestamp.proto";
+
 message CanonicalBlockID {
-  bytes hash = 1;
+  bytes                  hash            = 1;
   CanonicalPartSetHeader part_set_header = 2 [(gogoproto.nullable) = false];
 }
 
 message CanonicalPartSetHeader {
   uint32 total = 1;
-  bytes hash = 2;
+  bytes  hash  = 2;
 }
 
 message CanonicalProposal {
-  SignedMsgType type = 1; // type alias for byte
-  sfixed64 height = 2; // canonicalization requires fixed size encoding here
-  sfixed64 round = 3; // canonicalization requires fixed size encoding here
-  int64 pol_round = 4 [(gogoproto.customname) = "POLRound"];
-  CanonicalBlockID block_id = 5 [(gogoproto.customname) = "BlockID"];
-  google.protobuf.Timestamp timestamp = 6 [
-    (gogoproto.nullable) = false,
-    (gogoproto.stdtime) = true
-  ];
-  string chain_id = 7 [(gogoproto.customname) = "ChainID"];
+  SignedMsgType             type      = 1;  // type alias for byte
+  sfixed64                  height    = 2;  // canonicalization requires fixed size encoding here
+  sfixed64                  round     = 3;  // canonicalization requires fixed size encoding here
+  int64                     pol_round = 4 [(gogoproto.customname) = "POLRound"];
+  CanonicalBlockID          block_id  = 5 [(gogoproto.customname) = "BlockID"];
+  google.protobuf.Timestamp timestamp = 6 [(gogoproto.nullable) = false, (gogoproto.stdtime) = true];
+  string                    chain_id  = 7 [(gogoproto.customname) = "ChainID"];
 }
 
 message CanonicalVote {
-<<<<<<< HEAD
-  SignedMsgType type = 1; // type alias for byte
-  sfixed64 height = 2; // canonicalization requires fixed size encoding here
-  sfixed64 round = 3; // canonicalization requires fixed size encoding here
-  CanonicalBlockID block_id = 4 [(gogoproto.customname) = "BlockID"];
-  google.protobuf.Timestamp timestamp = 5 [
-    (gogoproto.nullable) = false,
-    (gogoproto.stdtime) = true
-  ];
-  string chain_id = 6 [(gogoproto.customname) = "ChainID"];
-}
-
-// CanonicalVoteExtension provides us a way to serialize a vote extension from
-// a particular validator such that we can sign over those serialized bytes.
-message CanonicalVoteExtension {
-  bytes extension = 1;
-  sfixed64 height = 2;
-  sfixed64 round = 3;
-  string chain_id = 4;
-=======
   SignedMsgType             type      = 1;  // type alias for byte
   sfixed64                  height    = 2;  // canonicalization requires fixed size encoding here
   sfixed64                  round     = 3;  // canonicalization requires fixed size encoding here
   CanonicalBlockID          block_id  = 4 [(gogoproto.customname) = "BlockID"];
   google.protobuf.Timestamp timestamp = 5 [(gogoproto.nullable) = false, (gogoproto.stdtime) = true];
   string                    chain_id  = 6 [(gogoproto.customname) = "ChainID"];
->>>>>>> a83c4e0e
 }