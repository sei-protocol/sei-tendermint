package light

import (
	"bytes"
	"context"
	"errors"
	"fmt"
	"sort"
	"sync"
	"time"

	"github.com/tendermint/tendermint/libs/log"
	tmmath "github.com/tendermint/tendermint/libs/math"
	"github.com/tendermint/tendermint/light/provider"
	"github.com/tendermint/tendermint/light/store"

	"github.com/tendermint/tendermint/types"
)

type mode byte

const (
	sequential mode = iota + 1
	skipping

	defaultPruningSize = 1000

	// For verifySkipping, we need an algorithm to find what height to check
	// next to see if it has sufficient validator set overlap. The most
	// intuitive method is to take the halfway point i.e. if you trusted block
	// 1 and were not able to verify block 128 then your next try would be 64.
	//
	// However, because this implementation caches all the prior results, instead of always taking halfpoints
	// it is more efficient to re-check cached blocks. Take this simple example. Say
	// you failed to verify 64 but were able to verify block 32. Following a strict half-way policy,
	// you would start over again and try verify to block 128. If this failed
	// then the halfway point between 32 and 128 is 80. But you already have
	// block 64. Instead of requesting and waiting for another block it is far
	// better to try again with block 64. This is of course not directly in the
	// middle. In fact, no matter how the algrorithm plays out, the blocks in
	// cache are always going to be a little less than the halfway point (
	// maximum 1/8 less). To account for this we add a heuristic, bumping the
	// next height to 9/16 instead of 1/2
	verifySkippingNumerator   = 9
	verifySkippingDenominator = 16

	// 10s should cover most of the clients.
	// References:
	// - http://vancouver-webpages.com/time/web.html
	// - https://blog.codinghorror.com/keeping-time-on-the-pc/
	defaultMaxClockDrift = 10 * time.Second

	// 10s is sufficient for most networks.
	defaultMaxBlockLag = 10 * time.Second
)

// Option sets a parameter for the light client.
type Option func(*Client)

// SequentialVerification option configures the light client to sequentially
// check the blocks (every block, in ascending height order). Note this is
// much slower than SkippingVerification, albeit more secure.
func SequentialVerification() Option {
	return func(c *Client) { c.verificationMode = sequential }
}

// SkippingVerification option configures the light client to skip blocks as
// long as {trustLevel} of the old validator set signed the new header. The
// verifySkipping algorithm from the specification is used for finding the minimal
// "trust path".
//
// trustLevel - fraction of the old validator set (in terms of voting power),
// which must sign the new header in order for us to trust it. NOTE this only
// applies to non-adjacent headers. For adjacent headers, sequential
// verification is used.
func SkippingVerification(trustLevel tmmath.Fraction) Option {
	return func(c *Client) {
		c.verificationMode = skipping
		c.trustLevel = trustLevel
	}
}

// PruningSize option sets the maximum amount of light blocks that the light
// client stores. When Prune() is run, all light blocks that are earlier than
// the h amount of light blocks will be removed from the store.
// Default: 1000. A pruning size of 0 will not prune the light client at all.
func PruningSize(h uint16) Option {
	return func(c *Client) { c.pruningSize = h }
}

// Logger option can be used to set a logger for the client.
func Logger(l log.Logger) Option {
	return func(c *Client) { c.logger = l }
}

// MaxClockDrift defines how much new header's time can drift into
// the future relative to the light clients local time. Default: 10s.
func MaxClockDrift(d time.Duration) Option {
	return func(c *Client) { c.maxClockDrift = d }
}

// MaxBlockLag represents the maximum time difference between the realtime
// that a block is received and the timestamp of that block.
// One can approximate it to the maximum block production time
//
// As an example, say the light client received block B at a time
// 12:05 (this is the real time) and the time on the block
// was 12:00. Then the lag here is 5 minutes.
// Default: 10s
func MaxBlockLag(d time.Duration) Option {
	return func(c *Client) { c.maxBlockLag = d }
}

// Client represents a light client, connected to a single chain, which gets
// light blocks from a primary provider, verifies them either sequentially or by
// skipping some and stores them in a trusted store (usually, a local FS).
//
// Default verification: SkippingVerification(DefaultTrustLevel)
type Client struct {
	chainID          string
	trustingPeriod   time.Duration // see TrustOptions.Period
	verificationMode mode
	trustLevel       tmmath.Fraction
	maxClockDrift    time.Duration
	maxBlockLag      time.Duration
	blacklistTTL     time.Duration

	// Mutex for locking during changes of the light clients providers
	providerMutex sync.Mutex
	// Primary provider of new headers.
	primary provider.Provider
	// Providers used to "witness" new headers.
	witnesses []provider.Provider

	// Map of witnesses, who have been removed
	// and not allowed to be added back as a provider,
	// to the timadd they were added to the blacklist
	blacklist map[string]time.Time

	// Where trusted light blocks are stored.
	trustedStore store.Store
	// Highest trusted light block from the store (height=H).
	latestTrustedBlock *types.LightBlock

	// See PruningSize option
	pruningSize uint16

	logger log.Logger
}

// NewClient returns a new light client. It returns an error if it fails to
// obtain the light block from the primary, or they are invalid (e.g. trust
// hash does not match with the one from the headers).
//
// Witnesses are providers, which will be used for cross-checking the primary
// provider. At least one witness should be given when skipping verification is
// used (default). A verified header is compared with the headers at same height
// obtained from the specified witnesses. A witness can become a primary iff the
// current primary is unavailable.
//
// See all Option(s) for the additional configuration.
func NewClient(
	ctx context.Context,
	chainID string,
	trustOptions TrustOptions,
	primary provider.Provider,
	witnesses []provider.Provider,
	trustedStore store.Store,
	blacklistTTL time.Duration,
	options ...Option,
) (*Client, error) {

	// Check whether the trusted store already has a trusted block. If so, then create
	// a new client from the trusted store instead of the trust options.
	lastHeight, err := trustedStore.LastLightBlockHeight()
	if err != nil {
		return nil, err
	}
	if lastHeight > 0 {
		return NewClientFromTrustedStore(
			chainID, trustOptions.Period, primary, witnesses, trustedStore, blacklistTTL, options...,
		)
	}

	// Validate the number of witnesses.
	if len(witnesses) < 1 {
		return nil, ErrNoWitnesses
	}

	// Validate trust options
	if err := trustOptions.ValidateBasic(); err != nil {
		return nil, fmt.Errorf("invalid TrustOptions: %w", err)
	}

	c := &Client{
		chainID:          chainID,
		trustingPeriod:   trustOptions.Period,
		verificationMode: skipping,
		primary:          primary,
		witnesses:        witnesses,
		blacklist:        make(map[string]time.Time),
		trustedStore:     trustedStore,
		trustLevel:       DefaultTrustLevel,
		maxClockDrift:    defaultMaxClockDrift,
		maxBlockLag:      defaultMaxBlockLag,
		blacklistTTL:     blacklistTTL,
		pruningSize:      defaultPruningSize,
		logger:           log.NewNopLogger(),
	}

	for _, o := range options {
		o(c)
	}

	// Validate trust level.
	if err := ValidateTrustLevel(c.trustLevel); err != nil {
		return nil, err
	}

	// Use the trusted hash and height to fetch the first weakly-trusted block
	// from the primary provider. Assert that all the witnesses have the same block
	if err := c.initializeWithTrustOptions(ctx, trustOptions); err != nil {
		return nil, err
	}

	return c, nil
}

// NewClientFromTrustedStore initializes an existing client from the trusted store.
// It does not check that the providers have the same trusted block.
func NewClientFromTrustedStore(
	chainID string,
	trustingPeriod time.Duration,
	primary provider.Provider,
	witnesses []provider.Provider,
	trustedStore store.Store,
	blacklistTTL time.Duration,
	options ...Option) (*Client, error) {

	c := &Client{
		chainID:          chainID,
		trustingPeriod:   trustingPeriod,
		verificationMode: skipping,
		trustLevel:       DefaultTrustLevel,
		maxClockDrift:    defaultMaxClockDrift,
		maxBlockLag:      defaultMaxBlockLag,
		blacklistTTL:     blacklistTTL,
		primary:          primary,
		witnesses:        witnesses,
		trustedStore:     trustedStore,
		pruningSize:      defaultPruningSize,
		logger:           log.NewNopLogger(),
	}

	for _, o := range options {
		o(c)
	}

	// Validate trust level.
	if err := ValidateTrustLevel(c.trustLevel); err != nil {
		return nil, err
	}

	// Check that the trusted store has at least one block and
	if err := c.restoreTrustedLightBlock(); err != nil {
		return nil, err
	}

	return c, nil
}

// isBlacklisted checks whether provider is black listed
// NOTE: requires a providerMutex lock
func (c *Client) isBlacklisted(p provider.Provider) bool {
	timestamp, exists := c.blacklist[p.ID()]
	if !exists {
		return false
	}

	// If the provider is found, check the TTL
	if time.Since(timestamp) > c.blacklistTTL {
		// Remove from blacklist if TTL expired
		delete(c.blacklist, p.ID())
		return false
	}

	return true
}

// restoreTrustedLightBlock loads the latest trusted light block from the store
func (c *Client) restoreTrustedLightBlock() error {
	lastHeight, err := c.trustedStore.LastLightBlockHeight()
	if err != nil {
		return fmt.Errorf("can't get last trusted light block height: %w", err)
	}
	if lastHeight <= 0 {
		return errors.New("trusted store is empty")
	}

	trustedBlock, err := c.trustedStore.LightBlock(lastHeight)
	if err != nil {
		return fmt.Errorf("can't get last trusted light block: %w", err)
	}
	c.latestTrustedBlock = trustedBlock
	c.logger.Info("restored trusted light block", "height", lastHeight)

	return nil
}

// initializeWithTrustOptions fetches the weakly-trusted light block from
// primary provider, matches it to the trusted hash, and sets it as the
// lastTrustedBlock. It then asserts that all witnesses have the same light block.
func (c *Client) initializeWithTrustOptions(ctx context.Context, options TrustOptions) error {
	// 1) Fetch and verify the light block. Note that we do not verify the time of the first block
	l, err := c.lightBlockFromPrimary(ctx, options.Height)
	if err != nil {
		return err
	}

	// 2) Assert that the hashes match
	if !bytes.Equal(l.Header.Hash(), options.Hash) {
		return fmt.Errorf("expected header's hash %X, but got %X", options.Hash, l.Hash())
	}

	// 3) Ensure that +2/3 of validators signed correctly. This also sanity checks that the
	// chain ID is the same.
	err = l.ValidatorSet.VerifyCommitLight(c.chainID, l.Commit.BlockID, l.Height, l.Commit)
	if err != nil {
		return fmt.Errorf("invalid commit: %w", err)
	}

	// 4) Cross-verify with witnesses to ensure everybody has the same state.
	if err := c.compareFirstHeaderWithWitnesses(ctx, l.SignedHeader); err != nil {
		return err
	}

	// 5) Persist both of them and continue.
	return c.updateTrustedLightBlock(l)
}

// TrustedLightBlock returns a trusted light block at the given height (0 - the latest).
//
// It returns an error if:
//   - there are some issues with the trusted store, although that should not
//     happen normally;
//   - negative height is passed;
//   - header has not been verified yet and is therefore not in the store
//
// Safe for concurrent use by multiple goroutines.
func (c *Client) TrustedLightBlock(height int64) (*types.LightBlock, error) {
	height, err := c.compareWithLatestHeight(height)
	if err != nil {
		return nil, err
	}
	return c.trustedStore.LightBlock(height)
}

func (c *Client) compareWithLatestHeight(height int64) (int64, error) {
	latestHeight, err := c.LastTrustedHeight()
	if err != nil {
		return 0, fmt.Errorf("can't get last trusted height: %w", err)
	}
	if latestHeight == -1 {
		return 0, errors.New("no headers exist")
	}

	switch {
	case height > latestHeight:
		return 0, fmt.Errorf("unverified header/valset requested (latest: %d)", latestHeight)
	case height == 0:
		return latestHeight, nil
	case height < 0:
		return 0, errors.New("negative height")
	}

	return height, nil
}

// Update attempts to advance the state by downloading the latest light
// block and verifying it. It returns a new light block on a successful
// update. Otherwise, it returns nil (plus an error, if any).
func (c *Client) Update(ctx context.Context, now time.Time) (*types.LightBlock, error) {
	lastTrustedHeight, err := c.LastTrustedHeight()
	if err != nil {
		return nil, fmt.Errorf("can't get last trusted height: %w", err)
	}

	if lastTrustedHeight == -1 {
		// no light blocks yet => wait
		return nil, nil
	}

	latestBlock, err := c.lightBlockFromPrimary(ctx, 0)
	if err != nil {
		return nil, err
	}

	// If there is a new light block then verify it
	if latestBlock.Height > lastTrustedHeight {
		err = c.verifyLightBlock(ctx, latestBlock, now)
		if err != nil {
			return nil, err
		}
		c.logger.Info("advanced to new state", "height", latestBlock.Height, "hash", latestBlock.Hash())
		return latestBlock, nil
	}

	// else return the latestTrustedBlock
	return c.latestTrustedBlock, nil
}

// VerifyLightBlockAtHeight fetches the light block at the given height
// and verifies it. It returns the block immediately if it exists in
// the trustedStore (no verification is needed).
//
// height must be > 0.
//
// It returns provider.ErrlightBlockNotFound if light block is not found by
// primary.
//
// It will replace the primary provider if an error from a request to the provider occurs
func (c *Client) VerifyLightBlockAtHeight(ctx context.Context, height int64, now time.Time) (*types.LightBlock, error) {
	if height <= 0 {
		return nil, errors.New("negative or zero height")
	}

	// Check if the light block is already verified.
	h, err := c.TrustedLightBlock(height)
	if err == nil {
		c.logger.Debug("header has already been verified", "height", height, "hash", h.Hash())
		// Return already trusted light block
		return h, nil
	}

	// Request the light block from primary
	l, err := c.lightBlockFromPrimary(ctx, height)
	if err != nil {
		return nil, err
	}

	return l, c.verifyLightBlock(ctx, l, now)
}

// VerifyHeader verifies a new header against the trusted state. It returns
// immediately if newHeader exists in trustedStore (no verification is
// needed). Else it performs one of the two types of verification:
//
// SequentialVerification: verifies that 2/3 of the trusted validator set has
// signed the new header. If the headers are not adjacent, **all** intermediate
// headers will be requested. Intermediate headers are not saved to database.
//
// SkippingVerification(trustLevel): verifies that {trustLevel} of the trusted
// validator set has signed the new header. If it's not the case and the
// headers are not adjacent, verifySkipping is performed and necessary (not all)
// intermediate headers will be requested. See the specification for details.
// Intermediate headers are not saved to database.
// https://github.com/tendermint/tendermint/blob/master/spec/light-client/README.md
//
// If the header, which is older than the currently trusted header, is
// requested and the light client does not have it, VerifyHeader will perform:
//
//	a) verifySkipping verification if nearest trusted header is found & not expired
//	b) backwards verification in all other cases
//
// It returns ErrOldHeaderExpired if the latest trusted header expired.
//
// If the primary provides an invalid header (ErrInvalidHeader), it is rejected
// and replaced by another provider until all are exhausted.
//
// If, at any moment, a LightBlock is not found by the primary provider as part of
// verification then the provider will be replaced by another and the process will
// restart.
func (c *Client) VerifyHeader(ctx context.Context, newHeader *types.Header, now time.Time) error {
	if newHeader == nil {
		return errors.New("nil header")
	}
	if newHeader.Height <= 0 {
		return errors.New("negative or zero height")
	}

	// Check if newHeader already verified.
	l, err := c.TrustedLightBlock(newHeader.Height)
	if err == nil {
		// Make sure it's the same header.
		if !bytes.Equal(l.Hash(), newHeader.Hash()) {
			return fmt.Errorf("existing trusted header %X does not match newHeader %X", l.Hash(), newHeader.Hash())
		}
		c.logger.Debug("header has already been verified",
			"height", newHeader.Height, "hash", newHeader.Hash())
		return nil
	}

	// Request the header and the vals.
	l, err = c.lightBlockFromPrimary(ctx, newHeader.Height)
	if err != nil {
		return fmt.Errorf("failed to retrieve light block from primary to verify against: %w", err)
	}

	if !bytes.Equal(l.Hash(), newHeader.Hash()) {
		return fmt.Errorf("header from primary %X does not match newHeader %X", l.Hash(), newHeader.Hash())
	}

	return c.verifyLightBlock(ctx, l, now)
}

func (c *Client) verifyLightBlock(ctx context.Context, newLightBlock *types.LightBlock, now time.Time) error {
	c.logger.Info("verify light block", "height", newLightBlock.Height, "hash", newLightBlock.Hash())

	var (
		verifyFunc func(ctx context.Context, trusted *types.LightBlock, new *types.LightBlock, now time.Time) error
		err        error
	)

	switch c.verificationMode {
	case sequential:
		verifyFunc = c.verifySequential
	case skipping:
		verifyFunc = c.verifySkippingAgainstPrimary
	default:
		panic(fmt.Sprintf("Unknown verification mode: %b", c.verificationMode))
	}

	firstBlockHeight, err := c.FirstTrustedHeight()
	if err != nil {
		return fmt.Errorf("can't get first light block height: %w", err)
	}

	switch {
	// Verifying forwards
	case newLightBlock.Height >= c.latestTrustedBlock.Height:
		err = verifyFunc(ctx, c.latestTrustedBlock, newLightBlock, now)

	// Verifying backwards
	case newLightBlock.Height < firstBlockHeight:
		var firstBlock *types.LightBlock
		firstBlock, err = c.trustedStore.LightBlock(firstBlockHeight)
		if err != nil {
			return fmt.Errorf("can't get first light block: %w", err)
		}
		err = c.backwards(ctx, firstBlock.Header, newLightBlock.Header)

	// Verifying between first and last trusted light block. In this situation
	// we find the closest block prior to the target height then perform
	// verification forwards.
	default:
		var closestBlock *types.LightBlock
		closestBlock, err = c.trustedStore.LightBlockBefore(newLightBlock.Height)
		if err != nil {
			return fmt.Errorf("can't get signed header before height %d: %w", newLightBlock.Height, err)
		}
		err = verifyFunc(ctx, closestBlock, newLightBlock, now)
	}
	if err != nil {
		c.logger.Error("failed to verify", "err", err)
		return err
	}

	// Once verified, save and return
	return c.updateTrustedLightBlock(newLightBlock)
}

// see VerifyHeader
func (c *Client) verifySequential(
	ctx context.Context,
	trustedBlock *types.LightBlock,
	newLightBlock *types.LightBlock,
	now time.Time) error {

	var (
		verifiedBlock = trustedBlock
		interimBlock  *types.LightBlock
		err           error
		trace         = []*types.LightBlock{trustedBlock}
	)

	for height := trustedBlock.Height + 1; height <= newLightBlock.Height; height++ {
		// 1) Fetch interim light block if needed.
		if height == newLightBlock.Height { // last light block
			interimBlock = newLightBlock
		} else { // intermediate light blocks
			interimBlock, err = c.lightBlockFromPrimary(ctx, height)
			if err != nil {
				return ErrVerificationFailed{From: verifiedBlock.Height, To: height, Reason: err}
			}
		}

		// 2) Verify them
		c.logger.Debug("verify adjacent newLightBlock against verifiedBlock",
			"trustedHeight", verifiedBlock.Height,
			"trustedHash", verifiedBlock.Hash(),
			"newHeight", interimBlock.Height,
			"newHash", interimBlock.Hash())

		err = VerifyAdjacent(verifiedBlock.SignedHeader, interimBlock.SignedHeader, interimBlock.ValidatorSet,
			c.trustingPeriod, now, c.maxClockDrift)
		if err != nil {
			err := ErrVerificationFailed{From: verifiedBlock.Height, To: interimBlock.Height, Reason: err}

			switch errors.Unwrap(err).(type) {
			case ErrInvalidHeader:
				// If the target header is invalid, return immediately.
				if err.To == newLightBlock.Height {
					c.logger.Debug("target header is invalid", "err", err)
					return err
				}

				// If some intermediate header is invalid, remove the primary and try again.
				c.logger.Info("primary sent invalid header -> removing", "err", err, "primary", c.primary)

				replacementBlock, removeErr := c.findNewPrimary(ctx, newLightBlock.Height, true)
				if removeErr != nil {
					c.logger.Debug("failed to replace primary. Returning original error", "err", removeErr)
					return err
				}

				if !bytes.Equal(replacementBlock.Hash(), newLightBlock.Hash()) {
					c.logger.Debug("replaced primary but new primary has a different block to the initial one")
					return err
				}

				// attempt to verify header again
				height--

				continue
			default:
				return err
			}
		}

		// 3) Update verifiedBlock
		verifiedBlock = interimBlock

		// 4) Add verifiedBlock to trace
		trace = append(trace, verifiedBlock)
	}

	// Compare header with the witnesses to ensure it's not a fork.
	// More witnesses we have, more chance to notice one.
	//
	// CORRECTNESS ASSUMPTION: there's at least 1 correct full node
	// (primary or one of the witnesses).
	return c.detectDivergence(ctx, trace, now)
}

// see VerifyHeader
//
// verifySkipping finds the middle light block between a trusted and new light block,
// reiterating the action until it verifies a light block. A cache of light blocks
// requested from source is kept such that when a verification is made, and the
// light client tries again to verify the new light block in the middle, the light
// client does not need to ask for all the same light blocks again.
//
// If this function errors, it should always wrap it in a `ErrVerifcationFailed`
// struct so that the calling function can determine where it failed and handle
// it accordingly.
func (c *Client) verifySkipping(
	ctx context.Context,
	source provider.Provider,
	trustedBlock *types.LightBlock,
	newLightBlock *types.LightBlock,
	now time.Time) ([]*types.LightBlock, error) {

	var (
		// The block cache is ordered in height from highest to lowest. We start
		// with the newLightBlock and for any height requested in between we add
		// it.
		blockCache = []*types.LightBlock{newLightBlock}
		depth      = 0

		verifiedBlock = trustedBlock
		trace         = []*types.LightBlock{trustedBlock}
	)

	for {
		c.logger.Debug("verify non-adjacent newHeader against verifiedBlock",
			"trustedHeight", verifiedBlock.Height,
			"trustedHash", verifiedBlock.Hash(),
			"newHeight", blockCache[depth].Height,
			"newHash", blockCache[depth].Hash())

		// Verify the untrusted header. This function is equivalent to
		// ValidAndVerified in the spec
		err := Verify(verifiedBlock.SignedHeader, verifiedBlock.ValidatorSet, blockCache[depth].SignedHeader,
			blockCache[depth].ValidatorSet, c.trustingPeriod, now, c.maxClockDrift, c.trustLevel)
		switch err.(type) {
		case nil:
			// If we have verified the last header then depth will be 0 and we
			// can return a success along with the trace of intermediate headers
			if depth == 0 {
				trace = append(trace, newLightBlock)
				return trace, nil
			}
			// If not, update the lower bound to the previous upper bound
			verifiedBlock = blockCache[depth]
			// Remove the light block at the lower bound in the header cache - it will no longer be needed
			blockCache = blockCache[:depth]
			// Reset the cache depth so that we start from the upper bound again
			depth = 0
			// add verifiedBlock to the trace
			trace = append(trace, verifiedBlock)

		case ErrNewValSetCantBeTrusted:
			// the light block current passed validation, but the validator
			// set is too different to verify it. We keep the block because it
			// may become valuable later on.
			//
			// If we have reached the end of the cache we need to request a
			// completely new block else we recycle a previously requested one.
			// In both cases we are taking a block with a closer height to the
			// previously verified one in the hope that it has a better chance
			// of having a similar validator set
			if depth == len(blockCache)-1 {
				// schedule what the next height we need to fetch is
				pivotHeight := c.schedule(verifiedBlock.Height, blockCache[depth].Height)
				interimBlock, providerErr := c.getLightBlock(ctx, source, pivotHeight)
				if providerErr != nil {
					return nil, ErrVerificationFailed{From: verifiedBlock.Height, To: pivotHeight, Reason: providerErr}
				}
				blockCache = append(blockCache, interimBlock)
			}
			depth++

		// for any verification error we abort the operation and return the error
		default:
			return nil, ErrVerificationFailed{From: verifiedBlock.Height, To: blockCache[depth].Height, Reason: err}
		}
	}
}

// schedule works out the next height to attempt sequential verification
func (c *Client) schedule(lastVerifiedHeight, lastFailedHeight int64) int64 {
	return lastVerifiedHeight +
		(lastFailedHeight-lastVerifiedHeight)*verifySkippingNumerator/verifySkippingDenominator
}

// verifySkippingAgainstPrimary does verifySkipping plus it compares new header with
// witnesses and replaces primary if it sends the light client an invalid header
func (c *Client) verifySkippingAgainstPrimary(
	ctx context.Context,
	trustedBlock *types.LightBlock,
	newLightBlock *types.LightBlock,
	now time.Time) error {

	trace, err := c.verifySkipping(ctx, c.primary, trustedBlock, newLightBlock, now)
	if err == nil {
		// Success! Now compare the header with the witnesses to ensure it's not a fork.
		// More witnesses we have, more chance to notice one.
		//
		// CORRECTNESS ASSUMPTION: there's at least 1 correct full node
		// (primary or one of the witnesses).
		if cmpErr := c.detectDivergence(ctx, trace, now); cmpErr != nil {
			return cmpErr
		}
	}

	var e = &ErrVerificationFailed{}
	// all errors from verify skipping should be `ErrVerificationFailed`
	// if it's not we just return the error directly
	if !errors.As(err, e) {
		return err
	}

	replace := true
	switch e.Reason.(type) {
	// Verification returned an invalid header
	case ErrInvalidHeader:
		// If it was the target header, return immediately.
		if e.To == newLightBlock.Height {
			c.logger.Debug("target header is invalid", "err", err)
			return err
		}

		// If some intermediate header is invalid, remove the primary and try
		// again.

	// An intermediate header expired. We can no longer validate it as there is
	// no longer the ability to punish invalid blocks as evidence of misbehavior
	case ErrOldHeaderExpired:
		return err

	// This happens if there was a problem in finding the next block or a
	// context was canceled.
	default:
		if errors.Is(e.Reason, context.Canceled) || errors.Is(e.Reason, context.DeadlineExceeded) {
			return e.Reason
		}

		if !c.providerShouldBeRemoved(e.Reason) {
			replace = false
		}
	}

	// if we've reached here we're attempting to retry verification with a
	// different provider
	c.logger.Info("primary returned error", "err", e, "primary", c.primary, "replace", replace)

	replacementBlock, removeErr := c.findNewPrimary(ctx, newLightBlock.Height, replace)
	if removeErr != nil {
		c.logger.Error("failed to replace primary. Returning original error", "err", removeErr)
		return e.Reason
	}

	if !bytes.Equal(replacementBlock.Hash(), newLightBlock.Hash()) {
		c.logger.Debug("replaced primary but new primary has a different block to the initial one. Returning original error")
		return e.Reason
	}

	// attempt to verify the header again from the trusted block
	return c.verifySkippingAgainstPrimary(ctx, trustedBlock, replacementBlock, now)
}

// LastTrustedHeight returns a last trusted height. -1 and nil are returned if
// there are no trusted headers.
//
// Safe for concurrent use by multiple goroutines.
func (c *Client) LastTrustedHeight() (int64, error) {
	return c.trustedStore.LastLightBlockHeight()
}

// FirstTrustedHeight returns a first trusted height. -1 and nil are returned if
// there are no trusted headers.
//
// Safe for concurrent use by multiple goroutines.
func (c *Client) FirstTrustedHeight() (int64, error) {
	return c.trustedStore.FirstLightBlockHeight()
}

// ChainID returns the chain ID the light client was configured with.
//
// Safe for concurrent use by multiple goroutines.
func (c *Client) ChainID() string {
	return c.chainID
}

// Primary returns the primary provider.
//
// NOTE: provider may be not safe for concurrent access.
func (c *Client) Primary() provider.Provider {
	c.providerMutex.Lock()
	defer c.providerMutex.Unlock()
	return c.primary
}

// Witnesses returns the witness providers.
//
// NOTE: providers may be not safe for concurrent access.
func (c *Client) Witnesses() []provider.Provider {
	c.providerMutex.Lock()
	defer c.providerMutex.Unlock()
	return c.witnesses
}

// BlacklistedWitnessIDS returns the blacklisted witness IDs.
//
// NOTE: providers may be not safe for concurrent access.
func (c *Client) BlacklistedWitnessIDs() []string {
	c.providerMutex.Lock()
	defer c.providerMutex.Unlock()

	witnessIds := make([]string, 0, len(c.blacklist))
	for w := range c.blacklist {
		witnessIds = append(witnessIds, w)
	}

	sort.Strings(witnessIds)

	return witnessIds
}

// AddProvider adds a providers to the light clients set
//
// NOTE: The light client does not check for uniqueness
func (c *Client) AddProvider(p provider.Provider) {
	c.providerMutex.Lock()
	defer c.providerMutex.Unlock()

	// If the provider is blacklisted, don't add it
	if c.isBlacklisted(p) {
		return
	}

	c.witnesses = append(c.witnesses, p)
}

// Cleanup removes all the data (headers and validator sets) stored. Note: the
// client must be stopped at this point.
func (c *Client) Cleanup() error {
	c.logger.Info("removing all light blocks")
	c.latestTrustedBlock = nil
	return c.trustedStore.Prune(0)
}

func (c *Client) updateTrustedLightBlock(l *types.LightBlock) error {
	c.logger.Debug("updating trusted light block", "light_block", l)

	if err := c.trustedStore.SaveLightBlock(l); err != nil {
		return fmt.Errorf("failed to save trusted header: %w", err)
	}

	if c.pruningSize > 0 {
		if err := c.trustedStore.Prune(c.pruningSize); err != nil {
			return fmt.Errorf("prune: %w", err)
		}
	}

	if c.latestTrustedBlock == nil || l.Height > c.latestTrustedBlock.Height {
		c.latestTrustedBlock = l
	}

	return nil
}

// backwards verification (see VerifyHeaderBackwards func in the spec) verifies
// headers before a trusted header. If a sent header is invalid the primary is
// replaced with another provider and the operation is repeated.
func (c *Client) backwards(
	ctx context.Context,
	trustedHeader *types.Header,
	newHeader *types.Header) error {

	var (
		verifiedHeader = trustedHeader
		interimHeader  *types.Header
	)

	c.logger.Info(fmt.Sprintf("starting the backward verification process from %d to %d", newHeader.Height, verifiedHeader.Height))
	for verifiedHeader.Height > newHeader.Height {
		interimBlock, err := c.lightBlockFromPrimary(ctx, verifiedHeader.Height-1)
		if err != nil {
			return fmt.Errorf("failed to obtain the header at height #%d: %w", verifiedHeader.Height-1, err)
		}
		interimHeader = interimBlock.Header
		c.logger.Debug("verify newHeader against verifiedHeader",
			"trustedHeight", verifiedHeader.Height,
			"trustedHash", verifiedHeader.Hash(),
			"newHeight", interimHeader.Height,
			"newHash", interimHeader.Hash())
		if err := VerifyBackwards(interimHeader, verifiedHeader); err != nil {
			// verification has failed
			c.logger.Info("backwards verification failed, replacing primary...", "err", err, "primary", c.primary)

			// the client tries to see if it can get a witness to continue with the request
			newPrimarysBlock, replaceErr := c.findNewPrimary(ctx, newHeader.Height, true)
			if replaceErr != nil {
				c.logger.Debug("failed to replace primary. Returning original error", "err", replaceErr)
				return err
			}

			// before continuing we must check that they have the same target header to validate
			if !bytes.Equal(newPrimarysBlock.Hash(), newHeader.Hash()) {
				c.logger.Debug("replaced primary but new primary has a different block to the initial one")
				// return the original error
				return err
			}

			// try again with the new primary
			return c.backwards(ctx, verifiedHeader, newPrimarysBlock.Header)
		}
		verifiedHeader = interimHeader
	}

	return nil
}

// lightBlockFromPrimary retrieves the lightBlock from the primary provider
// at the specified height. This method also handles provider behavior as follows:
//
//  1. If the provider does not respond or does not have the block, it tries again
//     with a different provider
//  2. If all providers return the same error, the light client forwards the error to
//     where the initial request came from
//  3. If the provider provides an invalid light block, is deemed unreliable or returns
//     any other error, the primary is permanently dropped and is replaced by a witness.
func (c *Client) lightBlockFromPrimary(ctx context.Context, height int64) (*types.LightBlock, error) {
	c.providerMutex.Lock()
	l, err := c.getLightBlock(ctx, c.primary, height)
	c.providerMutex.Unlock()

	switch err {
	case nil:
		// Everything went smoothly. We reset the lightBlockRequests and return the light block
		return l, nil

	// catch canceled contexts or deadlines
	case context.Canceled, context.DeadlineExceeded:
		return nil, err

	case provider.ErrNoResponse, provider.ErrLightBlockNotFound, provider.ErrHeightTooHigh:
		// we find a new witness to replace the primary
		c.logger.Info("error from light block request from primary, replacing...",
			"error", err, "height", height, "primary", c.primary)
		return c.findNewPrimary(ctx, height, false)

	default:
		// The light client has most likely received either provider.ErrUnreliableProvider or provider.ErrBadLightBlock
		// These errors mean that the light client should drop the primary and try with another provider instead
		c.logger.Info("error from light block request from primary, removing...",
			"error", err, "height", height, "primary", c.primary)
		return c.findNewPrimary(ctx, height, true)
	}
}

func (c *Client) getLightBlock(ctx context.Context, p provider.Provider, height int64) (*types.LightBlock, error) {
	l, err := p.LightBlock(ctx, height)
	if ctx.Err() != nil {
		return nil, provider.ErrNoResponse
	}
	return l, err
}

<<<<<<< HEAD
// addWitnessToBlacklist adds a witness to the blacklist
// NOTE: requires a providerMutex lock
func (c *Client) addWitnessToBlacklist(providers []provider.Provider) {
	if len(providers) == 0 {
		return
	}

	for _, provider := range providers {
		c.blacklist[provider.ID()] = time.Now()
	}
=======
func (c *Client) findIndexForWitness(ID types.NodeID) (int, bool) {
	for i, w := range c.witnesses {
		if w.ID() == string(ID) {
			return i, true
		}
	}
	return 0, false
}

// RemoveProviderByID removes a witness from the light client.
func (c *Client) RemoveProviderByID(ID types.NodeID) error {
	c.providerMutex.Lock()
	defer c.providerMutex.Unlock()

	if idx, ok := c.findIndexForWitness(ID); ok {
		return c.removeWitnesses([]int{idx})
	}
	return nil
>>>>>>> 1d7cec9b
}

// NOTE: requires a providerMutex lock
func (c *Client) removeWitnesses(indexes []int) error {
	if len(c.witnesses) <= len(indexes) {
		return ErrNoWitnesses
	}

	// we need to make sure that we remove witnesses by index in the reverse
	// order so as to not affect the indexes themselves
	sort.Ints(indexes)
	blacklistWitnesses := []provider.Provider{}
	for i := len(indexes) - 1; i >= 0; i-- {
		// Add witness to blacklist
		removedWitness := c.witnesses[indexes[i]]
		blacklistWitnesses = append(blacklistWitnesses, removedWitness)

		c.witnesses[indexes[i]] = c.witnesses[len(c.witnesses)-1]
		c.witnesses = c.witnesses[:len(c.witnesses)-1]
	}

	c.addWitnessToBlacklist(blacklistWitnesses)

	return nil
}

type witnessResponse struct {
	lb           *types.LightBlock
	witnessIndex int
	err          error
}

// findNewPrimary concurrently sends a light block request, promoting the first witness to return
// a valid light block as the new primary. The remove option indicates whether the primary should be
// entire removed or just appended to the back of the witnesses list. This method also handles witness
// errors. If no witness is available, it returns the last error of the witness.
func (c *Client) findNewPrimary(ctx context.Context, height int64, remove bool) (*types.LightBlock, error) {
	c.providerMutex.Lock()
	defer c.providerMutex.Unlock()

	if len(c.witnesses) < 1 {
		return nil, ErrNoWitnesses
	}

	var (
		witnessResponsesC = make(chan witnessResponse, len(c.witnesses))
		witnessesToRemove []int
		lastError         error
		wg                sync.WaitGroup
	)

	ctx, cancel := context.WithCancel(ctx)
	defer cancel()
	// send out a light block request to all witnesses
	for index := range c.witnesses {
		wg.Add(1)
		go func(witnessIndex int, witnessResponsesC chan witnessResponse) {
			defer wg.Done()

			lb, err := c.witnesses[witnessIndex].LightBlock(ctx, height)
			select {
			case witnessResponsesC <- witnessResponse{lb, witnessIndex, err}:
			case <-ctx.Done():
			}

		}(index, witnessResponsesC)
	}

	// process all the responses as they come in
	for i := 0; i < cap(witnessResponsesC); i++ {
		response := <-witnessResponsesC
		switch response.err {
		// success! We have found a new primary
		case nil:
			cancel() // cancel all remaining requests to other witnesses

			wg.Wait() // wait for all goroutines to finish

			// if we are not intending on removing the primary then append the old primary to the end of the witness slice
			if !remove {
				c.witnesses = append(c.witnesses, c.primary)
			}

			// promote respondent as the new primary
			c.logger.Debug("found new primary", "primary", c.witnesses[response.witnessIndex])
			c.primary = c.witnesses[response.witnessIndex]

			// add promoted witness to the list of witnesses to be removed
			witnessesToRemove = append(witnessesToRemove, response.witnessIndex)

			// remove witnesses marked as bad (the client must do this before we alter the witness slice and change the indexes
			// of witnesses). Removal is done in descending order
			if err := c.removeWitnesses(witnessesToRemove); err != nil {
				return nil, err
			}

			// return the light block that new primary responded with
			return response.lb, nil

		// catch canceled contexts or deadlines
		case context.Canceled, context.DeadlineExceeded:
			return nil, response.err

		// process benign errors by logging them only
		case provider.ErrNoResponse, provider.ErrLightBlockNotFound, provider.ErrHeightTooHigh:
			lastError = response.err
			c.logger.Info("error on light block request from witness",
				"error", response.err, "primary", c.witnesses[response.witnessIndex])
			continue

		// process malevolent errors like ErrUnreliableProvider and ErrBadLightBlock by removing the witness
		default:
			lastError = response.err
			c.logger.Error("error on light block request from witness, removing...",
				"error", response.err, "primary", c.witnesses[response.witnessIndex])
			witnessesToRemove = append(witnessesToRemove, response.witnessIndex)
		}
	}

	return nil, lastError
}

// compareFirstHeaderWithWitnesses concurrently compares h with all witnesses. If any
// witness reports a different header than h, the function returns an error.
func (c *Client) compareFirstHeaderWithWitnesses(ctx context.Context, h *types.SignedHeader) error {
	compareCtx, cancel := context.WithCancel(ctx)
	defer cancel()

	c.providerMutex.Lock()
	defer c.providerMutex.Unlock()

	if len(c.witnesses) < 1 {
		return ErrNoWitnesses
	}

	errc := make(chan error, len(c.witnesses))
	for i, witness := range c.witnesses {
		go c.compareNewHeaderWithWitness(compareCtx, errc, h, witness, i)
	}

	witnessesToRemove := make([]int, 0, len(c.witnesses))

	// handle errors from the header comparisons as they come in
	for i := 0; i < cap(errc); i++ {
		err := <-errc

		switch e := err.(type) {
		case nil:
			continue
		case errConflictingHeaders:
			c.logger.Error(`witness has a different header. Please check primary is
correct and remove witness. Otherwise, use a different primary`,
				"Witness", c.witnesses[e.WitnessIndex], "ExpHeader", h.Hash(), "GotHeader", e.Block.Hash())
			return err
		case errBadWitness:
			// If witness sent us an invalid header, then remove it
			c.logger.Info("witness returned an error, removing...",
				"err", err)
			witnessesToRemove = append(witnessesToRemove, e.WitnessIndex)
		default:
			// check for canceled contexts or deadlines
			if errors.Is(err, context.Canceled) || errors.Is(err, context.DeadlineExceeded) {
				return err
			}

			// the witness either didn't respond or didn't have the block. We ignore it.
			c.logger.Debug("unable to compare first header with witness, ignoring",
				"err", err)
		}

	}

	// remove all witnesses that misbehaved
	return c.removeWitnesses(witnessesToRemove)
}

// providerShouldBeRemoved analyzes the nature of the error and whether the provider
// should be removed from the light clients set
func (c *Client) providerShouldBeRemoved(err error) bool {
	return errors.As(err, &provider.ErrUnreliableProvider{}) ||
		errors.As(err, &provider.ErrBadLightBlock{}) ||
		errors.Is(err, provider.ErrConnectionClosed)
}

func (c *Client) Status(ctx context.Context) *types.LightClientInfo {
	chunks := make([]string, len(c.witnesses))

	// If primary is in witness list we do not want to count it twice in the number of peers
	primaryNotInWitnessList := 1
	for i, val := range c.witnesses {
		chunks[i] = val.ID()
		if chunks[i] == c.primary.ID() {
			primaryNotInWitnessList = 0
		}
	}

	return &types.LightClientInfo{
		PrimaryID:         c.primary.ID(),
		WitnessesID:       chunks,
		NumPeers:          len(chunks) + primaryNotInWitnessList,
		LastTrustedHeight: c.latestTrustedBlock.Height,
		LastTrustedHash:   c.latestTrustedBlock.Hash(),
		LatestBlockTime:   c.latestTrustedBlock.Time,
		TrustingPeriod:    c.trustingPeriod.String(),
		// The caller of /status can deduce this from the two variables above
		// Having a boolean flag improves readbility
		TrustedBlockExpired: HeaderExpired(c.latestTrustedBlock.SignedHeader, c.trustingPeriod, time.Now()),
	}
}<|MERGE_RESOLUTION|>--- conflicted
+++ resolved
@@ -1008,7 +1008,6 @@
 	return l, err
 }
 
-<<<<<<< HEAD
 // addWitnessToBlacklist adds a witness to the blacklist
 // NOTE: requires a providerMutex lock
 func (c *Client) addWitnessToBlacklist(providers []provider.Provider) {
@@ -1019,7 +1018,7 @@
 	for _, provider := range providers {
 		c.blacklist[provider.ID()] = time.Now()
 	}
-=======
+}
 func (c *Client) findIndexForWitness(ID types.NodeID) (int, bool) {
 	for i, w := range c.witnesses {
 		if w.ID() == string(ID) {
@@ -1038,7 +1037,6 @@
 		return c.removeWitnesses([]int{idx})
 	}
 	return nil
->>>>>>> 1d7cec9b
 }
 
 // NOTE: requires a providerMutex lock
