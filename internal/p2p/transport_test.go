package p2p_test

import (
	"context"
	"net/netip"
	"testing"
	"time"

	"github.com/fortytw2/leaktest"
	"github.com/stretchr/testify/assert"
	"github.com/stretchr/testify/require"

	"github.com/tendermint/tendermint/crypto/ed25519"
	"github.com/tendermint/tendermint/internal/p2p"
	"github.com/tendermint/tendermint/libs/bytes"
	"github.com/tendermint/tendermint/libs/utils/scope"
	"github.com/tendermint/tendermint/types"
)

// transportFactory is used to set up transports for tests.
type transportFactory = func(ctx context.Context) *p2p.Transport

// testTransports is a registry of transport factories for withTransports().
var testTransports = map[string](func() transportFactory){}

// withTransports is a test helper that runs a test against all transports
// registered in testTransports.
func withTransports(t *testing.T, tester func(*testing.T, transportFactory)) {
	t.Helper()
	for name, transportFactory := range testTransports {
		t.Run(name, func(t *testing.T) {
			t.Cleanup(leaktest.Check(t))
			tester(t, transportFactory())
		})
	}
}

func TestTransport_DialEndpoints(t *testing.T) {
	ipTestCases := []struct {
		ip netip.Addr
		ok bool
	}{
		{netip.IPv4Unspecified(), true},
		{netip.IPv6Unspecified(), true},

		{netip.AddrFrom4([4]byte{255, 255, 255, 255}), false},
		{netip.AddrFrom4([4]byte{224, 0, 0, 1}), false},
	}

	withTransports(t, func(t *testing.T, makeTransport transportFactory) {
		ctx := t.Context()
		a := makeTransport(ctx)
		endpoint := a.Endpoint()

		// Spawn a goroutine to simply accept any connections until closed.
		go func() {
			for {
				conn, err := a.Accept(ctx)
				if err != nil {
					return
				}
				_ = conn.Close()
			}
		}()

		// Dialing self should work.
		conn, err := a.Dial(ctx, endpoint)
		require.NoError(t, err)
		require.NoError(t, conn.Close())

		// Dialing empty endpoint should error.
		_, err = a.Dial(ctx, p2p.Endpoint{})
		require.Error(t, err)

		// Tests for networked endpoints (with IP).
		for _, tc := range ipTestCases {
			t.Run(tc.ip.String(), func(t *testing.T) {
				e := endpoint
				e.AddrPort = netip.AddrPortFrom(tc.ip, endpoint.Port())
				conn, err := a.Dial(ctx, e)
				if tc.ok {
					require.NoError(t, err)
					require.NoError(t, conn.Close())
				} else {
					require.Error(t, err, "endpoint=%s", e)
				}
			})
		}
	})
}

func TestTransport_Endpoints(t *testing.T) {
	withTransports(t, func(t *testing.T, makeTransport transportFactory) {
		ctx := t.Context()
		a := makeTransport(ctx)
		b := makeTransport(ctx)

		// Both transports return valid and different endpoints.
		aEndpoint := a.Endpoint()
		bEndpoint := b.Endpoint()
		require.NotEqual(t, aEndpoint, bEndpoint)
		for _, endpoint := range []p2p.Endpoint{aEndpoint, bEndpoint} {
			err := endpoint.Validate()
			require.NoError(t, err, "invalid endpoint %q", endpoint)
		}
	})
}

func TestTransport_String(t *testing.T) {
	withTransports(t, func(t *testing.T, makeTransport transportFactory) {
		a := makeTransport(t.Context())
		require.NotEmpty(t, a.String())
	})
}

func TestConnection_Handshake(t *testing.T) {
	withTransports(t, func(t *testing.T, makeTransport transportFactory) {
		ctx := t.Context()
		a := makeTransport(ctx)
		b := makeTransport(ctx)
		ab, ba := dialAccept(ctx, t, a, b)

		// A handshake should pass the given keys and NodeInfo.
		aKey := ed25519.GenPrivKey()
		aInfo := types.NodeInfo{
			NodeID: types.NodeIDFromPubKey(aKey.PubKey()),
			ProtocolVersion: types.ProtocolVersion{
				P2P:   1,
				Block: 2,
				App:   3,
			},
			ListenAddr: "127.0.0.1:1239",
			Network:    "network",
			Version:    "1.2.3",
			Channels:   bytes.HexBytes([]byte{0xf0, 0x0f}),
			Moniker:    "moniker",
			Other: types.NodeInfoOther{
				TxIndex:    "on",
				RPCAddress: "rpc.domain.com",
			},
		}
		bKey := ed25519.GenPrivKey()
		bInfo := types.NodeInfo{
			NodeID:     types.NodeIDFromPubKey(bKey.PubKey()),
			ListenAddr: "127.0.0.1:1234",
			Moniker:    "othermoniker",
			Other: types.NodeInfoOther{
				TxIndex: "off",
			},
		}

		errCh := make(chan error, 1)
		go func() {
			// Must use assert due to goroutine.
			peerInfo, err := ba.Handshake(ctx, bInfo, bKey)
			if err == nil {
				assert.Equal(t, aInfo, peerInfo)
			}
			select {
			case errCh <- err:
			case <-ctx.Done():
			}
		}()

		peerInfo, err := ab.Handshake(ctx, aInfo, aKey)
		require.NoError(t, err)
		require.Equal(t, bInfo, peerInfo)

		require.NoError(t, <-errCh)
	})
}

func TestConnection_HandshakeCancel(t *testing.T) {
	withTransports(t, func(t *testing.T, makeTransport transportFactory) {
		ctx := t.Context()
		a := makeTransport(ctx)
		b := makeTransport(ctx)

		// Handshake should error on context cancellation.
		ab, ba := dialAccept(ctx, t, a, b)
		timeoutCtx, cancel := context.WithTimeout(ctx, 1*time.Minute)
		cancel()
		_, err := ab.Handshake(timeoutCtx, types.NodeInfo{}, ed25519.GenPrivKey())
		require.Error(t, err)
		_ = ab.Close()
		_ = ba.Close()

		// Handshake should error on context timeout.
		ab, ba = dialAccept(ctx, t, a, b)
		timeoutCtx, cancel = context.WithTimeout(ctx, 200*time.Millisecond)
		defer cancel()
		_, err = ab.Handshake(timeoutCtx, types.NodeInfo{}, ed25519.GenPrivKey())
		require.Error(t, err)
		_ = ab.Close()
		_ = ba.Close()
	})
}

func TestConnection_FlushClose(t *testing.T) {
	withTransports(t, func(t *testing.T, makeTransport transportFactory) {
		ctx := t.Context()
		a := makeTransport(ctx)
		b := makeTransport(ctx)
		ab, _ := dialAcceptHandshake(ctx, t, a, b)

		ab.Close()

		_, _, err := ab.ReceiveMessage(ctx)
		require.Error(t, err)

		err = ab.SendMessage(ctx, chID, []byte("closed"))
		require.Error(t, err)
	})
}

func TestConnection_LocalRemoteEndpoint(t *testing.T) {
	withTransports(t, func(t *testing.T, makeTransport transportFactory) {
		ctx := t.Context()
		a := makeTransport(ctx)
		b := makeTransport(ctx)
		ab, ba := dialAcceptHandshake(ctx, t, a, b)

		// Local and remote connection endpoints correspond to each other.
		require.NotEmpty(t, ab.LocalEndpoint())
		require.NotEmpty(t, ba.LocalEndpoint())
		require.Equal(t, ab.LocalEndpoint(), ba.RemoteEndpoint())
		require.Equal(t, ab.RemoteEndpoint(), ba.LocalEndpoint())
	})
}

func TestConnection_SendReceive(t *testing.T) {
	withTransports(t, func(t *testing.T, makeTransport transportFactory) {
		ctx := t.Context()
		a := makeTransport(ctx)
		b := makeTransport(ctx)
		ab, ba := dialAcceptHandshake(ctx, t, a, b)

		// Can send and receive a to b.
		err := ab.SendMessage(ctx, chID, []byte("foo"))
		require.NoError(t, err)

		ch, msg, err := ba.ReceiveMessage(ctx)
		require.NoError(t, err)
		require.Equal(t, []byte("foo"), msg)
		require.Equal(t, chID, ch)

		// Can send and receive b to a.
		err = ba.SendMessage(ctx, chID, []byte("bar"))
		require.NoError(t, err)

		_, msg, err = ab.ReceiveMessage(ctx)
		require.NoError(t, err)
		require.Equal(t, []byte("bar"), msg)

		// Close one side of the connection. Both sides should then error
		// with io.EOF when trying to send or receive.
		ba.Close()

		_, _, err = ab.ReceiveMessage(ctx)
		require.Error(t, err)

		err = ab.SendMessage(ctx, chID, []byte("closed"))
		require.Error(t, err)

		_, _, err = ba.ReceiveMessage(ctx)
		require.Error(t, err)

		err = ba.SendMessage(ctx, chID, []byte("closed"))
		require.Error(t, err)
	})
}

func TestConnection_String(t *testing.T) {
	withTransports(t, func(t *testing.T, makeTransport transportFactory) {
		ctx := t.Context()
		a := makeTransport(ctx)
		b := makeTransport(ctx)
		ab, _ := dialAccept(ctx, t, a, b)
		require.NotEmpty(t, ab.String())
	})
}

func TestEndpoint_NodeAddress(t *testing.T) {
	var (
		ip4 = netip.AddrFrom4([4]byte{1, 2, 3, 4})
		ip6 = netip.AddrFrom16([16]byte{0xb1, 0x0c, 0, 0, 0, 0, 0, 0, 0, 0, 0, 0, 0, 0, 0, 0x01})
		id  = types.NodeID("00112233445566778899aabbccddeeff00112233")
	)

	testcases := []struct {
		endpoint p2p.Endpoint
		expect   p2p.NodeAddress
	}{
		// Valid endpoints.
		{
			p2p.Endpoint{netip.AddrPortFrom(ip4, 8080)},
			p2p.NodeAddress{Hostname: "1.2.3.4", Port: 8080},
		},
		{
			p2p.Endpoint{netip.AddrPortFrom(ip6, 8080)},
			p2p.NodeAddress{Hostname: "b10c::1", Port: 8080},
		},

		// Partial (invalid) endpoints.
		{p2p.Endpoint{}, p2p.NodeAddress{}},
		{p2p.Endpoint{netip.AddrPortFrom(ip4, 0)}, p2p.NodeAddress{Hostname: "1.2.3.4"}},
	}
	for _, tc := range testcases {
		t.Run(tc.endpoint.String(), func(t *testing.T) {
			// Without NodeID.
			expect := tc.expect
			require.Equal(t, expect, tc.endpoint.NodeAddress(""))

			// With NodeID.
			expect.NodeID = id
			require.Equal(t, expect, tc.endpoint.NodeAddress(expect.NodeID))
		})
	}
}

func TestEndpoint_Validate(t *testing.T) {
	ip4 := netip.AddrFrom4([4]byte{1, 2, 3, 4})
	ip6 := netip.AddrFrom16([16]byte{0xb1, 0x0c, 0, 0, 0, 0, 0, 0, 0, 0, 0, 0, 0, 0, 0, 0x01})

	testcases := []struct {
		endpoint    p2p.Endpoint
		expectValid bool
	}{
		// Valid endpoints.
		{p2p.Endpoint{netip.AddrPortFrom(ip4, 0)}, true},
		{p2p.Endpoint{netip.AddrPortFrom(ip6, 0)}, true},
		{p2p.Endpoint{netip.AddrPortFrom(ip4, 8008)}, true},

		// Invalid endpoints.
		{p2p.Endpoint{}, false},
		{p2p.Endpoint{netip.AddrPortFrom(ip4, 0)}, false},
	}
	for _, tc := range testcases {
		t.Run(tc.endpoint.String(), func(t *testing.T) {
			err := tc.endpoint.Validate()
			if tc.expectValid {
				require.NoError(t, err)
			} else {
				require.Error(t, err)
			}
		})
	}
}

// dialAccept is a helper that dials b from a and returns both sides of the
// connection.
<<<<<<< HEAD
func dialAccept(ctx context.Context, t *testing.T, a, b *p2p.Transport) (p2p.Connection, p2p.Connection) {
	defer t.Logf("dialAccept DONE")
=======
func dialAccept(ctx context.Context, t *testing.T, a, b p2p.Transport) (p2p.Connection, p2p.Connection) {
>>>>>>> 3f7dfaea
	t.Helper()

	endpoint := b.Endpoint()

	var acceptConn p2p.Connection
	var dialConn p2p.Connection
	if err := scope.Run(ctx, func(ctx context.Context, s scope.Scope) error {
		s.Spawn(func() error {
			var err error
			if dialConn, err = a.Dial(ctx, endpoint); err != nil {
				return err
			}
			t.Cleanup(func() { _ = dialConn.Close() })
			return nil
		})
		var err error
		if acceptConn, err = b.Accept(ctx); err != nil {
			return err
		}
		t.Cleanup(func() { _ = acceptConn.Close() })
		return nil
	}); err != nil {
		t.Fatalf("dial/accept failed: %v", err)
	}
	return dialConn, acceptConn
}

// dialAcceptHandshake is a helper that dials and handshakes b from a and
// returns both sides of the connection.
<<<<<<< HEAD
func dialAcceptHandshake(ctx context.Context, t *testing.T, a, b *p2p.Transport) (p2p.Connection, p2p.Connection) {
	defer t.Logf("dialAcceptHandshake DONE")
=======
func dialAcceptHandshake(ctx context.Context, t *testing.T, a, b p2p.Transport) (p2p.Connection, p2p.Connection) {
>>>>>>> 3f7dfaea
	t.Helper()

	ab, ba := dialAccept(ctx, t, a, b)

	err := scope.Run(ctx, func(ctx context.Context, s scope.Scope) error {
		s.Spawn(func() error {
			privKey := ed25519.GenPrivKey()
			nodeInfo := types.NodeInfo{
				NodeID:     types.NodeIDFromPubKey(privKey.PubKey()),
				ListenAddr: "127.0.0.1:1235",
				Moniker:    "a",
			}
			_, err := ba.Handshake(ctx, nodeInfo, privKey)
			return err
		})
		privKey := ed25519.GenPrivKey()
		nodeInfo := types.NodeInfo{
			NodeID:     types.NodeIDFromPubKey(privKey.PubKey()),
			ListenAddr: "127.0.0.1:1234",
			Moniker:    "b",
		}
		_, err := ab.Handshake(ctx, nodeInfo, privKey)
		return err
	})

	if err != nil {
		t.Fatalf("handshake failed: %v", err)
	}
	return ab, ba
}<|MERGE_RESOLUTION|>--- conflicted
+++ resolved
@@ -349,12 +349,7 @@
 
 // dialAccept is a helper that dials b from a and returns both sides of the
 // connection.
-<<<<<<< HEAD
 func dialAccept(ctx context.Context, t *testing.T, a, b *p2p.Transport) (p2p.Connection, p2p.Connection) {
-	defer t.Logf("dialAccept DONE")
-=======
-func dialAccept(ctx context.Context, t *testing.T, a, b p2p.Transport) (p2p.Connection, p2p.Connection) {
->>>>>>> 3f7dfaea
 	t.Helper()
 
 	endpoint := b.Endpoint()
@@ -384,12 +379,7 @@
 
 // dialAcceptHandshake is a helper that dials and handshakes b from a and
 // returns both sides of the connection.
-<<<<<<< HEAD
 func dialAcceptHandshake(ctx context.Context, t *testing.T, a, b *p2p.Transport) (p2p.Connection, p2p.Connection) {
-	defer t.Logf("dialAcceptHandshake DONE")
-=======
-func dialAcceptHandshake(ctx context.Context, t *testing.T, a, b p2p.Transport) (p2p.Connection, p2p.Connection) {
->>>>>>> 3f7dfaea
 	t.Helper()
 
 	ab, ba := dialAccept(ctx, t, a, b)
