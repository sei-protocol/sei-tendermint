package blocksync

import (
	"context"
	"errors"
	"fmt"
	"math"
	"math/rand"
	"sort"
	"sync"
	"sync/atomic"
	"time"

	"github.com/tendermint/tendermint/internal/libs/flowrate"
	"github.com/tendermint/tendermint/internal/p2p"
	"github.com/tendermint/tendermint/libs/log"
	"github.com/tendermint/tendermint/libs/service"
	"github.com/tendermint/tendermint/types"
)

/*
eg, L = latency = 0.1s
	P = num peers = 10
	FN = num full nodes
	BS = 1kB block size
	CB = 1 Mbit/s = 128 kB/s
	CB/P = 12.8 kB
	B/S = CB/P/BS = 12.8 blocks/s

	12.8 * 0.1 = 1.28 blocks on conn
*/

const (
	requestInterval           = 100 * time.Millisecond
	maxTotalRequesters        = 50
	maxPeerErrBuffer          = 1000
	maxPendingRequests        = maxTotalRequesters
	maxPendingRequestsPerPeer = 20

	// Minimum recv rate to ensure we're receiving blocks from a peer fast
	// enough. If a peer is not sending us data at at least that rate, we
	// consider them to have timedout and we disconnect.
	//
	// Assuming a DSL connection (not a good choice) 128 Kbps (upload) ~ 15 KB/s,
	// sending data across atlantic ~ 7.5 KB/s.
	minRecvRate = 7680

	// Maximum difference between current and new block's height.
	maxDiffBetweenCurrentAndReceivedBlockHeight = 100

	// Used to indicate the reason of the redo
	PeerRemoved RetryReason = "PeerRemoved"
	BadBlock    RetryReason = "BadBlock"
)

var peerTimeout = 2 * time.Second // not const so we can override with tests

/*
	Peers self report their heights when we join the block pool.
	Starting from our latest pool.height, we request blocks
	in sequence from peers that reported higher heights than ours.
	Every so often we ask peers what height they're on so we can keep going.

	Requests are continuously made for blocks of higher heights until
	the limit is reached. If most of the requests have no available peers, and we
	are not at peer limits, we can probably switch to consensus reactor
*/

// BlockRequest stores a block request identified by the block Height and the
// PeerID responsible for delivering the block.
type BlockRequest struct {
	Height int64
	PeerID types.NodeID
}

// BlockPool keeps track of the block sync peers, block requests and block responses.
type BlockPool struct {
	service.BaseService
	logger log.Logger

	lastAdvance time.Time

	mtx sync.RWMutex
	// block requests
	requesters map[int64]*bpRequester
	height     int64 // the lowest key in requesters.
	// peers
	peers         map[types.NodeID]*bpPeer
	peerManager   *p2p.PeerManager
	maxPeerHeight int64 // the biggest reported height

	// atomic
	numPending int32 // number of requests pending assignment or block response

	requestsCh chan<- BlockRequest
	errorsCh   chan<- peerError

	startHeight               int64
	lastHundredBlockTimeStamp time.Time
	lastSyncRate              float64
	cancels                   []context.CancelFunc
}

// NewBlockPool returns a new BlockPool with the height equal to start. Block
// requests and errors will be sent to requestsCh and errorsCh accordingly.
func NewBlockPool(
	logger log.Logger,
	start int64,
	requestsCh chan<- BlockRequest,
	errorsCh chan<- peerError,
	peerManager *p2p.PeerManager,
) *BlockPool {
	bp := &BlockPool{
		logger:       logger,
		peers:        make(map[types.NodeID]*bpPeer),
		requesters:   make(map[int64]*bpRequester),
		height:       start,
		startHeight:  start,
		numPending:   0,
		requestsCh:   requestsCh,
		errorsCh:     errorsCh,
		lastSyncRate: 0,
		peerManager:  peerManager,
	}
	bp.BaseService = *service.NewBaseService(logger, "BlockPool", bp)
	return bp
}

// OnStart implements service.Service by spawning requesters routine and recording
// pool's start time.
func (pool *BlockPool) OnStart(ctx context.Context) error {
	pool.lastAdvance = time.Now()
	pool.lastHundredBlockTimeStamp = pool.lastAdvance
	go pool.makeRequestersRoutine(ctx)

	return nil
}

func (pool *BlockPool) OnStop() {
	pool.mtx.Lock()
	defer pool.mtx.Unlock()

	// cancel all running requesters if any
	for _, cancel := range pool.cancels {
		cancel()
	}
	pool.cancels = []context.CancelFunc{}
}

// spawns requesters as needed
func (pool *BlockPool) makeRequestersRoutine(ctx context.Context) {
	for pool.IsRunning() {
		if ctx.Err() != nil {
			return
		}

		_, numPending, lenRequesters := pool.GetStatus()
		if numPending >= maxPendingRequests || lenRequesters >= maxTotalRequesters {
			// This is preferable to using a timer because the request interval
			// is so small. Larger request intervals may necessitate using a
			// timer/ticker.
			time.Sleep(requestInterval)
			pool.removeTimedoutPeers()
			continue
		}

		// request for more blocks.
		pool.makeNextRequester(ctx)
	}
}

func (pool *BlockPool) removeTimedoutPeers() {
	pool.mtx.Lock()
	defer pool.mtx.Unlock()

	for _, peer := range pool.peers {
		// check if peer timed out
		if !peer.didTimeout && peer.numPending > 0 {
			curRate := peer.recvMonitor.CurrentTransferRate()
			// curRate can be 0 on start
			if curRate != 0 && curRate < minRecvRate {
				err := errors.New("peer is not sending us data fast enough")
				pool.sendError(err, peer.id)
				pool.logger.Error("SendTimeout", "peer", peer.id,
					"reason", err,
					"curRate", fmt.Sprintf("%d KB/s", curRate/1024),
					"minRate", fmt.Sprintf("%d KB/s", minRecvRate/1024))
				peer.didTimeout = true
			}
		}

		if peer.didTimeout {
			pool.removePeer(peer.id, true)
		}
	}
}

// GetStatus returns pool's height, numPending requests and the number of
// requesters.
func (pool *BlockPool) GetStatus() (height int64, numPending int32, lenRequesters int) {
	pool.mtx.RLock()
	defer pool.mtx.RUnlock()

	return pool.height, atomic.LoadInt32(&pool.numPending), len(pool.requesters)
}

// IsCaughtUp returns true if this node is caught up, false - otherwise.
func (pool *BlockPool) IsCaughtUp() bool {
	pool.mtx.RLock()
	defer pool.mtx.RUnlock()

	// Need at least 2 peers to be considered caught up.
	if len(pool.peers) <= 1 {
		return false
	}

	// NOTE: we use maxPeerHeight - 1 because to sync block H requires block H+1
	// to verify the LastCommit.
	return pool.height >= (pool.maxPeerHeight - 1)
}

// PeekTwoBlocks returns blocks at pool.height and pool.height+1. We need to
// see the second block's Commit to validate the first block. So we peek two
// blocks at a time. We return an extended commit, containing vote extensions
// and their associated signatures, as this is critical to consensus in ABCI++
// as we switch from block sync to consensus mode.
//
// The caller will verify the commit.
func (pool *BlockPool) PeekTwoBlocks() (first, second *types.Block, firstExtCommit *types.ExtendedCommit) {
	pool.mtx.RLock()
	defer pool.mtx.RUnlock()

	if r := pool.requesters[pool.height]; r != nil {
		first = r.getBlock()
		firstExtCommit = r.getExtendedCommit()
	}
	if r := pool.requesters[pool.height+1]; r != nil {
		second = r.getBlock()
	}
	return
}

// PopRequest pops the first block at pool.height.
// It must have been validated by the second Commit from PeekTwoBlocks.
// TODO(thane): (?) and its corresponding ExtendedCommit.
func (pool *BlockPool) PopRequest() {
	pool.mtx.Lock()
	defer pool.mtx.Unlock()

	if r := pool.requesters[pool.height]; r != nil {
		r.Stop()
		delete(pool.requesters, pool.height)
		pool.height++
		pool.lastAdvance = time.Now()

		// the lastSyncRate will be updated every 100 blocks, it uses the adaptive filter
		// to smooth the block sync rate and the unit represents the number of blocks per second.
		if (pool.height-pool.startHeight)%100 == 0 {
			newSyncRate := 100 / time.Since(pool.lastHundredBlockTimeStamp).Seconds()
			if pool.lastSyncRate == 0 {
				pool.lastSyncRate = newSyncRate
			} else {
				pool.lastSyncRate = 0.9*pool.lastSyncRate + 0.1*newSyncRate
			}
			pool.lastHundredBlockTimeStamp = time.Now()
		}

	} else {
		panic(fmt.Sprintf("Expected requester to pop, got nothing at height %v", pool.height))
	}
}

// RedoRequest invalidates the block at pool.height,
// Remove the peer and redo request from others.
// Returns the ID of the removed peer.
func (pool *BlockPool) RedoRequest(height int64) types.NodeID {
	pool.mtx.Lock()
	defer pool.mtx.Unlock()

	request := pool.requesters[height]
	peerID := request.getPeerID()
	if peerID != types.NodeID("") {
		pool.removePeer(peerID, false)
	}
	// Redo all requesters associated with this peer.
	for _, requester := range pool.requesters {
		if requester.getPeerID() == peerID {
			requester.redo(peerID, BadBlock)
		}
	}
	return peerID
}

// AddBlock validates that the block comes from the peer it was expected from
// and calls the requester to store it.
//
// This requires an extended commit at the same height as the supplied block -
// the block contains the last commit, but we need the latest commit in case we
// need to switch over from block sync to consensus at this height. If the
// height of the extended commit and the height of the block do not match, we
// do not add the block and return an error.
// TODO: ensure that blocks come in order for each peer.
func (pool *BlockPool) AddBlock(peerID types.NodeID, block *types.Block, extCommit *types.ExtendedCommit, blockSize int) error {
	pool.mtx.Lock()
	defer pool.mtx.Unlock()

	if extCommit != nil && block.Height != extCommit.Height {
		return fmt.Errorf("heights don't match, not adding block (block height: %d, commit height: %d)", block.Height, extCommit.Height)
	}

	requester := pool.requesters[block.Height]
	if requester == nil {
		diff := pool.height - block.Height
		if diff < 0 {
			diff *= -1
		}
		if diff > maxDiffBetweenCurrentAndReceivedBlockHeight {
			pool.sendError(errors.New("peer sent us a block we didn't expect with a height too far ahead/behind"), peerID)
		}
		return fmt.Errorf("peer sent us a block we didn't expect (peer: %s, current height: %d, block height: %d)", peerID, pool.height, block.Height)
	}

	setBlockResult := requester.setBlock(block, extCommit, peerID)
	if setBlockResult == 0 {
		atomic.AddInt32(&pool.numPending, -1)
		peer := pool.peers[peerID]
		if peer != nil {
			peer.decrPending(blockSize)
		}
<<<<<<< HEAD

		// Increment the number of consecutive successful block syncs for the peer
		pool.peerManager.IncrementBlockSyncs(peerID)
	} else {
		err := errors.New("requester is different or block already exists")
=======
	} else if setBlockResult < 0 {
		err := errors.New("bpr requester peer is different from original peer")
>>>>>>> eab37120
		pool.sendError(err, peerID)
		return fmt.Errorf("%w (peer: %s, requester: %s, block height: %d)", err, peerID, requester.getPeerID(), block.Height)
	}

	return nil
}

// MaxPeerHeight returns the highest reported height.
func (pool *BlockPool) MaxPeerHeight() int64 {
	pool.mtx.RLock()
	defer pool.mtx.RUnlock()
	return pool.maxPeerHeight
}

// LastAdvance returns the time when the last block was processed (or start
// time if no blocks were processed).
func (pool *BlockPool) LastAdvance() time.Time {
	pool.mtx.RLock()
	defer pool.mtx.RUnlock()
	return pool.lastAdvance
}

// SetPeerRange sets the peer's alleged blockchain base and height.
func (pool *BlockPool) SetPeerRange(peerID types.NodeID, base int64, height int64) {
	pool.mtx.Lock()
	defer pool.mtx.Unlock()

	blockSyncPeers := pool.peerManager.GetBlockSyncPeers()
	if len(blockSyncPeers) > 0 && !blockSyncPeers[peerID] {
		return
	}

	peer := pool.peers[peerID]
	if peer != nil {
		peer.base = base
		peer.height = height
	} else {
		peer = &bpPeer{
			pool:       pool,
			id:         peerID,
			base:       base,
			height:     height,
			numPending: 0,
			logger:     pool.logger.With("peer", peerID),
			startAt:    time.Now(),
		}
		pool.logger.Info(fmt.Sprintf("Adding peer %s to blocksync pool", peerID))
		pool.peers[peerID] = peer
	}

	if height > pool.maxPeerHeight {
		pool.maxPeerHeight = height
	}
}

// RemovePeer removes the peer with peerID from the pool. If there's no peer
// with peerID, function is a no-op.
func (pool *BlockPool) RemovePeer(peerID types.NodeID) {
	pool.mtx.Lock()
	defer pool.mtx.Unlock()

	pool.removePeer(peerID, true)
}

func (pool *BlockPool) removePeer(peerID types.NodeID, redo bool) {
	if redo {
		for _, requester := range pool.requesters {
			if requester.getPeerID() == peerID {
				requester.redo(peerID, PeerRemoved)
			}
		}
	}

	peer, ok := pool.peers[peerID]
	if ok {
		if peer.timeout != nil {
			peer.timeout.Stop()
		}

		delete(pool.peers, peerID)

		// Find a new peer with the biggest height and update maxPeerHeight if the
		// peer's height was the biggest.
		if peer.height == pool.maxPeerHeight {
			pool.updateMaxPeerHeight()
		}
	}
}

// If no peers are left, maxPeerHeight is set to 0.
func (pool *BlockPool) updateMaxPeerHeight() {
	var max int64
	for _, peer := range pool.peers {
		if peer.height > max {
			max = peer.height
		}
	}
	pool.maxPeerHeight = max
}

func (pool *BlockPool) getSortedPeers(peers map[types.NodeID]*bpPeer) []types.NodeID {
	// Generate a sorted list
	sortedPeers := make([]types.NodeID, 0, len(peers))

	for peer := range peers {
		sortedPeers = append(sortedPeers, peer)
	}

	// Sort from high to low score
	sort.Slice(sortedPeers, func(i, j int) bool {
		return pool.peerManager.Score(sortedPeers[i]) > pool.peerManager.Score(sortedPeers[j])
	})
	return sortedPeers
}

// Pick an available peer with the given height available.
// If no peers are available, returns nil.
func (pool *BlockPool) pickIncrAvailablePeer(height int64) *bpPeer {
	pool.mtx.Lock()
	defer pool.mtx.Unlock()

	// Generate a sorted list
	sortedPeers := pool.getSortedPeers(pool.peers)
	var goodPeers []types.NodeID
	// Remove peers with 0 score and shuffle list
	for _, nodeId := range sortedPeers {
		peer := pool.peers[nodeId]
		if peer.didTimeout {
			pool.removePeer(peer.id, true)
			continue
		}
		if peer.numPending >= maxPendingRequestsPerPeer {
			continue
		}
		if height < peer.base || height > peer.height {
			continue
		}
		// We only want to work with peers that are ready & connected (not dialing)
		if pool.peerManager.State(nodeId) == "ready,connected" {
			goodPeers = append(goodPeers, nodeId)
		}

		// Skip the ones with zero score to avoid connecting to bad peers
		if pool.peerManager.Score(nodeId) <= 0 {
			break
		}
	}

	// randomly pick one
	if len(goodPeers) > 0 {
		rand.Seed(time.Now().UnixNano())
		index := rand.Intn(len(goodPeers))
		if index >= len(goodPeers) {
			index = len(goodPeers) - 1
		}
		peer := pool.peers[goodPeers[index]]
		peer.incrPending()
		return peer
	}
	return nil
}

func (pool *BlockPool) makeNextRequester(ctx context.Context) {
	pool.mtx.Lock()
	defer pool.mtx.Unlock()

	nextHeight := pool.height + pool.requestersLen()
	if nextHeight > pool.maxPeerHeight {
		return
	}

	request := newBPRequester(pool.logger, pool, nextHeight)

	pool.requesters[nextHeight] = request
	atomic.AddInt32(&pool.numPending, 1)

	ctx, cancel := context.WithCancel(ctx)
	pool.cancels = append(pool.cancels, cancel)
	err := request.Start(ctx)
	if err != nil {
		request.logger.Error("error starting request", "err", err)
	}
}

func (pool *BlockPool) requestersLen() int64 {
	return int64(len(pool.requesters))
}

func (pool *BlockPool) sendRequest(height int64, peerID types.NodeID) {
	if !pool.IsRunning() {
		return
	}
	pool.requestsCh <- BlockRequest{height, peerID}
}

func (pool *BlockPool) sendError(err error, peerID types.NodeID) {
	if !pool.IsRunning() {
		return
	}
	pool.errorsCh <- peerError{err, peerID}
}

// for debugging purposes
//
//nolint:unused
func (pool *BlockPool) debug() string {
	pool.mtx.Lock()
	defer pool.mtx.Unlock()

	str := ""
	nextHeight := pool.height + pool.requestersLen()
	for h := pool.height; h < nextHeight; h++ {
		if pool.requesters[h] == nil {
			str += fmt.Sprintf("H(%v):X ", h)
		} else {
			str += fmt.Sprintf("H(%v):", h)
			str += fmt.Sprintf("B?(%v) ", pool.requesters[h].block != nil)
			str += fmt.Sprintf("C?(%v) ", pool.requesters[h].extCommit != nil)
		}
	}
	return str
}

func (pool *BlockPool) targetSyncBlocks() int64 {
	pool.mtx.RLock()
	defer pool.mtx.RUnlock()

	return pool.maxPeerHeight - pool.startHeight + 1
}

func (pool *BlockPool) getLastSyncRate() float64 {
	pool.mtx.RLock()
	defer pool.mtx.RUnlock()

	return pool.lastSyncRate
}

//-------------------------------------

type bpPeer struct {
	didTimeout  bool
	numPending  int32
	height      int64
	base        int64
	pool        *BlockPool
	id          types.NodeID
	recvMonitor *flowrate.Monitor

	timeout *time.Timer
	startAt time.Time

	logger log.Logger
}

func (peer *bpPeer) resetMonitor() {
	peer.recvMonitor = flowrate.New(peer.startAt, time.Second, time.Second*40)
	initialValue := float64(minRecvRate) * math.E
	peer.recvMonitor.SetREMA(initialValue)
}

func (peer *bpPeer) resetTimeout() {
	if peer.timeout == nil {
		peer.timeout = time.AfterFunc(peerTimeout, peer.onTimeout)
	} else {
		peer.timeout.Stop()
		peer.timeout.Reset(peerTimeout)
	}
}

func (peer *bpPeer) incrPending() {
	if peer.numPending == 0 {
		peer.resetMonitor()
		peer.resetTimeout()
	}
	peer.numPending++
}

func (peer *bpPeer) decrPending(recvSize int) {
	peer.numPending--
	if peer.numPending == 0 {
		peer.timeout.Stop()
	} else {
		peer.recvMonitor.Update(recvSize)
		peer.resetTimeout()
	}
}

func (peer *bpPeer) onTimeout() {
	peer.pool.mtx.Lock()
	defer peer.pool.mtx.Unlock()

	err := errors.New("peer did not send us anything")
	peer.pool.sendError(err, peer.id)
	peer.logger.Error("SendTimeout", "reason", err, "timeout", peerTimeout)
	peer.didTimeout = true
}

//-------------------------------------

type bpRequester struct {
	service.BaseService
	logger        log.Logger
	pool          *BlockPool
	height        int64
	gotBlockCh    chan struct{}
	redoCh        chan RedoOp // redo may send multitime, add peerId to identify repeat
	timeoutTicker *time.Ticker
	mtx           sync.Mutex
	peerID        types.NodeID
	block         *types.Block
	extCommit     *types.ExtendedCommit
}

type RetryReason string

type RedoOp struct {
	PeerId types.NodeID
	Reason RetryReason
}

func newBPRequester(logger log.Logger, pool *BlockPool, height int64) *bpRequester {
	bpr := &bpRequester{
		logger:        pool.logger,
		pool:          pool,
		height:        height,
		gotBlockCh:    make(chan struct{}, 1),
		redoCh:        make(chan RedoOp, 1),
		timeoutTicker: time.NewTicker(peerTimeout),
		peerID:        "",
		block:         nil,
	}
	bpr.BaseService = *service.NewBaseService(logger, "bpRequester", bpr)
	return bpr
}

func (bpr *bpRequester) OnStart(ctx context.Context) error {
	go bpr.requestRoutine(ctx)
	return nil
}

func (*bpRequester) OnStop() {}

// Returns 0 if block doesn't already exist.
// Returns -1 if block exist but peers doesn't match.
// Return 1 if block exist and peer matches.
func (bpr *bpRequester) setBlock(block *types.Block, extCommit *types.ExtendedCommit, peerID types.NodeID) int {
	bpr.mtx.Lock()
	defer bpr.mtx.Unlock()
	if bpr.block == nil {
		bpr.block = block
		if extCommit != nil {
			bpr.extCommit = extCommit
		}
		select {
		case bpr.gotBlockCh <- struct{}{}:
		default:
		}
		return 0
	} else if bpr.peerID == peerID {
		return 1
	}
	return -1
}

func (bpr *bpRequester) getBlock() *types.Block {
	bpr.mtx.Lock()
	defer bpr.mtx.Unlock()
	return bpr.block
}

func (bpr *bpRequester) getExtendedCommit() *types.ExtendedCommit {
	bpr.mtx.Lock()
	defer bpr.mtx.Unlock()
	return bpr.extCommit
}

func (bpr *bpRequester) getPeerID() types.NodeID {
	bpr.mtx.Lock()
	defer bpr.mtx.Unlock()
	return bpr.peerID
}

// This is called from the requestRoutine, upon redo().
func (bpr *bpRequester) reset(force bool) bool {
	bpr.mtx.Lock()
	defer bpr.mtx.Unlock()

	if bpr.block != nil && !force {
		// Do not reset if we already have a block
		return false
	}

	if bpr.block != nil {
		atomic.AddInt32(&bpr.pool.numPending, 1)
	}

	bpr.peerID = ""
	bpr.block = nil
	bpr.extCommit = nil
	return true
}

// Tells bpRequester to pick another peer and try again.
// NOTE: Nonblocking, and does nothing if another redo
// was already requested.
func (bpr *bpRequester) redo(peerID types.NodeID, retryReason RetryReason) {
	select {
	case bpr.redoCh <- RedoOp{
		PeerId: peerID,
		Reason: retryReason,
	}:
	default:
	}
}

// Responsible for making more requests as necessary
// Returns only when a block is found (e.g. AddBlock() is called)
func (bpr *bpRequester) requestRoutine(ctx context.Context) {
OUTER_LOOP:
	for {
		// Pick a peer to send request to.
		var peer *bpPeer
	PICK_PEER_LOOP:
		for {
			if !bpr.IsRunning() || !bpr.pool.IsRunning() || ctx.Err() != nil {
				bpr.timeoutTicker.Stop()
				return
			}
			if ctx.Err() != nil {
				return
			}

			peer = bpr.pool.pickIncrAvailablePeer(bpr.height)
			if peer == nil {
				// This is preferable to using a timer because the request
				// interval is so small. Larger request intervals may
				// necessitate using a timer/ticker.
				time.Sleep(requestInterval)
				continue PICK_PEER_LOOP
			}
			break PICK_PEER_LOOP
		}
		bpr.mtx.Lock()
		bpr.peerID = peer.id
		bpr.mtx.Unlock()

		// Send request and wait.
		bpr.pool.sendRequest(bpr.height, peer.id)
		bpr.timeoutTicker.Reset(peerTimeout)
	WAIT_LOOP:
		for {
			select {
			case <-ctx.Done():
				bpr.timeoutTicker.Stop()
				return
			case redoOp := <-bpr.redoCh:
				// if we don't have an existing block or this is a bad block
				// we should reset the previous block
				if bpr.reset(redoOp.Reason == BadBlock) {
					continue OUTER_LOOP
				}
				continue WAIT_LOOP
			case <-bpr.timeoutTicker.C:
				if bpr.reset(false) {
					continue OUTER_LOOP
				}
			case <-bpr.gotBlockCh:
				// We got a block!
				// Continue the for-loop and wait til Quit
				// in case we need to reset the block
				continue WAIT_LOOP
			}
		}
	}
}<|MERGE_RESOLUTION|>--- conflicted
+++ resolved
@@ -327,16 +327,11 @@
 		if peer != nil {
 			peer.decrPending(blockSize)
 		}
-<<<<<<< HEAD
 
 		// Increment the number of consecutive successful block syncs for the peer
 		pool.peerManager.IncrementBlockSyncs(peerID)
 	} else {
 		err := errors.New("requester is different or block already exists")
-=======
-	} else if setBlockResult < 0 {
-		err := errors.New("bpr requester peer is different from original peer")
->>>>>>> eab37120
 		pool.sendError(err, peerID)
 		return fmt.Errorf("%w (peer: %s, requester: %s, block height: %d)", err, peerID, requester.getPeerID(), block.Height)
 	}
