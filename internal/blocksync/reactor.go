--- conflicted
+++ resolved
@@ -258,13 +258,10 @@
 			return r.respondToPeer(ctx, msg, envelope.From, blockSyncCh)
 		case *bcproto.BlockResponse:
 			block, err := types.BlockFromProto(msg.Block)
-<<<<<<< HEAD
-			fmt.Printf("[YIREN-DEBUG] Received block response from peer %s, block height: %d\n", envelope.From, block.Height)
-=======
+
 			r.logger.Info("received block response from peer",
 				"peer", envelope.From,
 				"height", block.Height)
->>>>>>> 7ec96bff
 			if err != nil {
 				r.logger.Error("failed to convert block from proto",
 					"peer", envelope.From,
