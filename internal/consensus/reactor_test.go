--- conflicted
+++ resolved
@@ -854,13 +854,8 @@
 		func() bool {
 			return previousTotalVotingPower != states[0].GetRoundState().LastValidators.TotalVotingPower()
 		},
-<<<<<<< HEAD
-		1*time.Minute,
-		300*time.Millisecond,
-=======
 		30*time.Second,
 		100*time.Millisecond,
->>>>>>> 778330b6
 		"expected voting power to change (before: %d, after: %d)",
 		previousTotalVotingPower,
 		states[0].GetRoundState().LastValidators.TotalVotingPower(),
@@ -880,13 +875,8 @@
 		func() bool {
 			return previousTotalVotingPower != states[0].GetRoundState().LastValidators.TotalVotingPower()
 		},
-<<<<<<< HEAD
-		1*time.Minute,
-		300*time.Millisecond,
-=======
 		30*time.Second,
 		100*time.Millisecond,
->>>>>>> 778330b6
 		"expected voting power to change (before: %d, after: %d)",
 		previousTotalVotingPower,
 		states[0].GetRoundState().LastValidators.TotalVotingPower(),
@@ -905,13 +895,8 @@
 		func() bool {
 			return previousTotalVotingPower != states[0].GetRoundState().LastValidators.TotalVotingPower()
 		},
-<<<<<<< HEAD
-		1*time.Minute,
-		300*time.Millisecond,
-=======
 		30*time.Second,
 		100*time.Millisecond,
->>>>>>> 778330b6
 		"expected voting power to change (before: %d, after: %d)",
 		previousTotalVotingPower,
 		states[0].GetRoundState().LastValidators.TotalVotingPower(),
