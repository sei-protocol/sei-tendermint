package mempool

import (
	"bytes"
	"context"
	"crypto/sha256"
	"errors"
	"fmt"
	"strings"
	"sync"
	"sync/atomic"
	"time"

	abciclient "github.com/tendermint/tendermint/abci/client"
	abci "github.com/tendermint/tendermint/abci/types"
	"github.com/tendermint/tendermint/config"
	"github.com/tendermint/tendermint/internal/libs/clist"
	"github.com/tendermint/tendermint/libs/log"
	"github.com/tendermint/tendermint/libs/utils"
	"github.com/tendermint/tendermint/types"
)

// Using SHA-256 truncated to 128 bits as the cache key: At 2K tx/sec, the
// collision probability is effectively zero (≈10^-29 for 120K keys in a minute,
// still negligible over years). If reduced 3× smaller (~43 bits), collisions
// become probable within a day and guaranteed over longer periods.
//
// For the purposes of the LRU cache key both sizes are sufficiently secure. For
// now. 128 bits is a safe balance between performance and collision probability
// and we may revisit later.
const maxCacheKeySize = sha256.Size / 2

// MinTxsPerBlock is how many txs we will attempt to have in a block if there's still space.
// MinGasEVMTx is the minimum the gas estimate can be for an EVM tx to be considered valid.
const (
	MinTxsToPeek = 10
	MinGasEVMTx  = 21000
)

var _ Mempool = (*TxMempool)(nil)

// TxMempoolOption sets an optional parameter on the TxMempool.
type TxMempoolOption func(*TxMempool)

// TxMempool defines a prioritized mempool data structure used by the v1 mempool
// reactor. It keeps a thread-safe priority queue of transactions that is used
// when a block proposer constructs a block and a thread-safe linked-list that
// is used to gossip transactions to peers in a FIFO manner.
type TxMempool struct {
	logger       log.Logger
	metrics      *Metrics
	config       *config.MempoolConfig
	proxyAppConn abciclient.Client

	// txsAvailable fires once for each height when the mempool is not empty
	txsAvailable         chan struct{}
	notifiedTxsAvailable bool

	// height defines the last block height process during Update()
	height int64

	// sizeBytes defines the total size of the mempool (sum of all tx bytes)
	sizeBytes int64

	// pendingSizeBytes defines the total size of the pending set (sum of all tx bytes)
	pendingSizeBytes int64

	// cache defines a fixed-size cache of already seen transactions as this
	// reduces pressure on the proxyApp.
	cache TxCache

	// A TTL cache which keeps all txs that we have seen before over the TTL window.
	// Currently, this can be used for tracking whether checkTx is always serving the same tx or not.
	duplicateTxsCache TxCacheWithTTL

	// txStore defines the main storage of valid transactions. Indexes are built
	// on top of this store.
	txStore *TxStore

	// gossipIndex defines the gossiping index of valid transactions via a
	// thread-safe linked-list. We also use the gossip index as a cursor for
	// rechecking transactions already in the mempool.
	gossipIndex *clist.CList

	// recheckCursor and recheckEnd are used as cursors based on the gossip index
	// to recheck transactions that are already in the mempool. Iteration is not
	// thread-safe and transaction may be mutated in serial order.
	//
	// XXX/TODO: It might be somewhat of a codesmell to use the gossip index for
	// iterator and cursor management when rechecking transactions. If the gossip
	// index changes or is removed in a future refactor, this will have to be
	// refactored. Instead, we should consider just keeping a slice of a snapshot
	// of the mempool's current transactions during Update and an integer cursor
	// into that slice. This, however, requires additional O(n) space complexity.
	recheckCursor *clist.CElement // next expected response
	recheckEnd    *clist.CElement // re-checking stops here

	// priorityIndex defines the priority index of valid transactions via a
	// thread-safe priority queue.
	priorityIndex *TxPriorityQueue

	// expirationIndex defines a timestamp-based, in ascending order, transaction
	// index. i.e. older transactions are first.
	expirationIndex *WrappedTxList

	// pendingTxs stores transactions that are not valid yet but might become valid
	// if its checker returns Accepted
	pendingTxs *PendingTxs

	// A read/write lock is used to safe guard updates, insertions and deletions
	// from the mempool. A read-lock is implicitly acquired when executing CheckTx,
	// however, a caller must explicitly grab a write-lock via Lock when updating
	// the mempool via Update().
	mtx       sync.RWMutex
	preCheck  PreCheckFunc
	postCheck PostCheckFunc

	// NodeID to count of transactions failing CheckTx
	totalCheckTxCount      atomic.Uint64
	failedCheckTxCounts    map[types.NodeID]uint64
	mtxFailedCheckTxCounts sync.RWMutex

	peerManager PeerEvictor
}

func NewTxMempool(
	logger log.Logger,
	cfg *config.MempoolConfig,
	proxyAppConn abciclient.Client,
	peerManager PeerEvictor,
	options ...TxMempoolOption,
) *TxMempool {

	txmp := &TxMempool{
		logger:              logger,
		config:              cfg,
		proxyAppConn:        proxyAppConn,
		height:              -1,
		cache:               NopTxCache{},
		duplicateTxsCache:   NopTxCacheWithTTL{}, // Default to NOP implementation
		metrics:             NopMetrics(),
		txStore:             NewTxStore(),
		gossipIndex:         clist.New(),
		priorityIndex:       NewTxPriorityQueue(),
		expirationIndex:     NewWrappedTxList(),
		pendingTxs:          NewPendingTxs(cfg),
		totalCheckTxCount:   atomic.Uint64{},
		failedCheckTxCounts: map[types.NodeID]uint64{},
		peerManager:         peerManager,
	}

	if cfg.CacheSize > 0 {
		txmp.cache = NewLRUTxCache(cfg.CacheSize, maxCacheKeySize)
	}

	for _, opt := range options {
		opt(txmp)
	}

	if cfg.DuplicateTxsCacheSize > 0 {
		txmp.duplicateTxsCache = NewDuplicateTxCache(cfg.DuplicateTxsCacheSize, 1*time.Minute, 1*time.Minute, maxCacheKeySize)
	}

	return txmp
}

// WithPreCheck sets a filter for the mempool to reject a transaction if f(tx)
// returns an error. This is executed before CheckTx. It only applies to the
// first created block. After that, Update() overwrites the existing value.
func WithPreCheck(f PreCheckFunc) TxMempoolOption {
	return func(txmp *TxMempool) { txmp.preCheck = f }
}

// WithPostCheck sets a filter for the mempool to reject a transaction if
// f(tx, resp) returns an error. This is executed after CheckTx. It only applies
// to the first created block. After that, Update overwrites the existing value.
func WithPostCheck(f PostCheckFunc) TxMempoolOption {
	return func(txmp *TxMempool) { txmp.postCheck = f }
}

// WithMetrics sets the mempool's metrics collector.
func WithMetrics(metrics *Metrics) TxMempoolOption {
	return func(txmp *TxMempool) { txmp.metrics = metrics }
}

func (txmp *TxMempool) TxStore() *TxStore {
	return txmp.txStore
}

// Lock obtains a write-lock on the mempool. A caller must be sure to explicitly
// release the lock when finished.
func (txmp *TxMempool) Lock() {
	txmp.mtx.Lock()
}

// Unlock releases a write-lock on the mempool.
func (txmp *TxMempool) Unlock() {
	txmp.mtx.Unlock()
}

// Size returns the number of valid transactions in the mempool. It is
// thread-safe.
func (txmp *TxMempool) Size() int {
	return txmp.NumTxsNotPending() + txmp.PendingSize()
}

func (txmp *TxMempool) NumTxsNotPending() int {
	return txmp.txStore.Size()
}

func (txmp *TxMempool) BytesNotPending() int64 {
	txmp.txStore.mtx.RLock()
	defer txmp.txStore.mtx.RUnlock()
	totalBytes := int64(0)
	for _, wrappedTx := range txmp.txStore.hashTxs {
		totalBytes += int64(len(wrappedTx.tx))
	}
	return totalBytes
}

func (txmp *TxMempool) TotalTxsBytesSize() int64 {
	return txmp.BytesNotPending() + int64(txmp.pendingTxs.SizeBytes())
}

// PendingSize returns the number of pending transactions in the mempool.
func (txmp *TxMempool) PendingSize() int {
	return txmp.pendingTxs.Size()
}

// SizeBytes return the total sum in bytes of all the valid transactions in the
// mempool. It is thread-safe.
func (txmp *TxMempool) SizeBytes() int64 {
	return atomic.LoadInt64(&txmp.sizeBytes)
}

func (txmp *TxMempool) PendingSizeBytes() int64 {
	return atomic.LoadInt64(&txmp.pendingSizeBytes)
}

// FlushAppConn executes FlushSync on the mempool's proxyAppConn.
//
// NOTE: The caller must obtain a write-lock prior to execution.
func (txmp *TxMempool) FlushAppConn(ctx context.Context) error {
	return txmp.proxyAppConn.Flush(ctx)
}

// WaitForNextTx returns a blocking channel that will be closed when the next
// valid transaction is available to gossip. It is thread-safe.
func (txmp *TxMempool) WaitForNextTx() <-chan struct{} {
	return txmp.gossipIndex.WaitChan()
}

// NextGossipTx returns the next valid transaction to gossip. A caller must wait
// for WaitForNextTx to signal a transaction is available to gossip first. It is
// thread-safe.
func (txmp *TxMempool) NextGossipTx() *clist.CElement {
	return txmp.gossipIndex.Front()
}

// EnableTxsAvailable enables the mempool to trigger events when transactions
// are available on a block by block basis.
func (txmp *TxMempool) EnableTxsAvailable() {
	txmp.mtx.Lock()
	defer txmp.mtx.Unlock()

	txmp.txsAvailable = make(chan struct{}, 1)
}

// TxsAvailable returns a channel which fires once for every height, and only
// when transactions are available in the mempool. It is thread-safe.
func (txmp *TxMempool) TxsAvailable() <-chan struct{} {
	return txmp.txsAvailable
}

// CheckTx executes the ABCI CheckTx method for a given transaction.
// It acquires a read-lock and attempts to execute the application's
// CheckTx ABCI method synchronously. We return an error if any of
// the following happen:
//
//   - The CheckTx execution fails.
//   - The transaction already exists in the cache and we've already received the
//     transaction from the peer. Otherwise, if it solely exists in the cache, we
//     return nil.
//   - The transaction size exceeds the maximum transaction size as defined by the
//     configuration provided to the mempool.
//   - The transaction fails Pre-Check (if it is defined).
//   - The proxyAppConn fails, e.g. the buffer is full.
//
// If the mempool is full, we still execute CheckTx and attempt to find a lower
// priority transaction to evict. If such a transaction exists, we remove the
// lower priority transaction and add the new one with higher priority.
//
// NOTE:
// - The applications' CheckTx implementation may panic.
// - The caller is not to explicitly require any locks for executing CheckTx.
func (txmp *TxMempool) CheckTx(
	ctx context.Context,
	tx types.Tx,
	cb func(*abci.ResponseCheckTx),
	txInfo TxInfo,
) error {
	txmp.mtx.RLock()
	defer txmp.mtx.RUnlock()

	if txSize := len(tx); txSize > txmp.config.MaxTxBytes {
		return types.ErrTxTooLarge{
			Max:    txmp.config.MaxTxBytes,
			Actual: txSize,
		}
	}

	if txmp.preCheck != nil {
		if err := txmp.preCheck(tx); err != nil {
			return types.ErrPreCheck{Reason: err}
		}
	}

	if err := txmp.proxyAppConn.Error(); err != nil {
		return err
	}

	txHash := tx.Key()

	// We add the transaction to the mempool's cache and if the
	// transaction is already present in the cache, i.e. false is returned, then we
	// check if we've seen this transaction and error if we have.
	if !txmp.cache.Push(txHash) {
		txmp.txStore.GetOrSetPeerByTxHash(txHash, txInfo.SenderID)
		return types.ErrTxInCache
	}
	txmp.metrics.CacheSize.Set(float64(txmp.cache.Size()))

	// Check TTL cache to see if we've recently processed this transaction
	// Only execute TTL cache logic if we're using a real TTL cache (not NOP)
	if txmp.config.DuplicateTxsCacheSize > 0 {
		txmp.duplicateTxsCache.Increment(txHash)
	}

	res, err := txmp.proxyAppConn.CheckTx(ctx, &abci.RequestCheckTx{Tx: tx})
	txmp.totalCheckTxCount.Add(1)
	if err != nil {
		txmp.metrics.NumberOfFailedCheckTxs.Add(1)
	} else {
		txmp.metrics.NumberOfSuccessfulCheckTxs.Add(1)
	}
	if len(txInfo.SenderNodeID) == 0 {
		txmp.metrics.NumberOfLocalCheckTx.Add(1)
	}

	// when a transaction is removed/expired/rejected, this should be called
	// The expire tx handler unreserves the pending nonce
	removeHandler := func(removeFromCache bool) {
		if removeFromCache {
			txmp.cache.Remove(txHash)
		}
		if res.ExpireTxHandler != nil {
			res.ExpireTxHandler()
		}
	}

	if err != nil {
		removeHandler(true)
		res.Log = txmp.AppendCheckTxErr(res.Log, err.Error())
	}

	wtx := &WrappedTx{
		tx:            tx,
		hash:          txHash,
		timestamp:     time.Now().UTC(),
		height:        txmp.height,
		evmNonce:      res.EVMNonce,
		evmAddress:    res.EVMSenderAddress,
		isEVM:         res.IsEVM,
		removeHandler: removeHandler,
		estimatedGas:  res.GasEstimated,
	}

	if err == nil {
		// only add new transaction if checkTx passes and is not pending
		if !res.IsPendingTransaction {
			err = txmp.addNewTransaction(wtx, res.ResponseCheckTx, txInfo)
			if err != nil {
				return err
			}
		} else {
			// otherwise add to pending txs store
			if res.Checker == nil {
				return errors.New("no checker available for pending transaction")
			}
			if err := txmp.canAddPendingTx(wtx); err != nil {
				// TODO: eviction strategy for pending transactions
				removeHandler(true)
				return err
			}
			atomic.AddInt64(&txmp.pendingSizeBytes, int64(wtx.Size()))
			if err := txmp.pendingTxs.Insert(wtx, res, txInfo); err != nil {
				return err
			}
		}
	}

	if cb != nil {
		cb(res.ResponseCheckTx)
	}

	return nil
}

func (txmp *TxMempool) isInMempool(tx types.Tx) bool {
	existingTx := txmp.txStore.GetTxByHash(tx.Key())
	return existingTx != nil && !existingTx.removed
}

func (txmp *TxMempool) RemoveTxByKey(txKey types.TxKey) error {
	txmp.Lock()
	defer txmp.Unlock()

	// remove the committed transaction from the transaction store and indexes
	if wtx := txmp.txStore.GetTxByHash(txKey); wtx != nil {
		txmp.removeTx(wtx, false, true, true)
		return nil
	}

	return errors.New("transaction not found")
}

func (txmp *TxMempool) HasTx(txKey types.TxKey) bool {
	txmp.Lock()
	defer txmp.Unlock()
	return txmp.txStore.GetTxByHash(txKey) != nil
}

func (txmp *TxMempool) GetTxsForKeys(txKeys []types.TxKey) types.Txs {
	txmp.mtx.RLock()
	defer txmp.mtx.RUnlock()

	txs := make([]types.Tx, 0, len(txKeys))
	for _, txKey := range txKeys {
		wtx := txmp.txStore.GetTxByHash(txKey)
		txs = append(txs, wtx.tx)
	}
	return txs
}

func (txmp *TxMempool) SafeGetTxsForKeys(txKeys []types.TxKey) (types.Txs, []types.TxKey) {
	txmp.mtx.RLock()
	defer txmp.mtx.RUnlock()

	txs := make([]types.Tx, 0, len(txKeys))
	missing := []types.TxKey{}
	for _, txKey := range txKeys {
		wtx := txmp.txStore.GetTxByHash(txKey)
		if wtx == nil {
			missing = append(missing, txKey)
			continue
		}
		txs = append(txs, wtx.tx)
	}
	return txs, missing
}

// Flush empties the mempool. It acquires a read-lock, fetches all the
// transactions currently in the transaction store and removes each transaction
// from the store and all indexes and finally resets the cache.
//
// NOTE:
// - Flushing the mempool may leave the mempool in an inconsistent state.
func (txmp *TxMempool) Flush() {
	txmp.mtx.RLock()
	defer txmp.mtx.RUnlock()

	txmp.expirationIndex.Reset()

	for _, wtx := range txmp.txStore.GetAllTxs() {
		txmp.removeTx(wtx, false, false, true)
	}

	atomic.SwapInt64(&txmp.sizeBytes, 0)
	txmp.cache.Reset()
}

// ReapMaxBytesMaxGas returns a list of transactions within the provided size
// and gas constraints. Transaction are retrieved in priority order.
// There are 4 types of constraints.
//  1. maxBytes - stops pulling txs from mempool once maxBytes is hit. Can be set to -1 to be ignored.
//  2. maxGasWanted - stops pulling txs from mempool once total gas wanted exceeds maxGasWanted.
//     Can be set to -1 to be ignored.
//  3. maxGasEstimated - similar to maxGasWanted but will use the estimated gas used for EVM txs
//     while still using gas wanted for cosmos txs. Can be set to -1 to be ignored.
//
// NOTE:
//   - Transactions returned are not removed from the mempool transaction
//     store or indexes.
func (txmp *TxMempool) ReapMaxBytesMaxGas(maxBytes, maxGasWanted, maxGasEstimated int64) types.Txs {
	txmp.mtx.Lock()
	defer txmp.mtx.Unlock()

	var (
		totalGasWanted    int64
		totalGasEstimated int64
		totalSize         int64
	)

	var txs []types.Tx
	encounteredGasUnfit := false
	if uint64(txmp.NumTxsNotPending()) < txmp.config.TxNotifyThreshold {
		// do not reap anything if threshold is not met
		return txs
	}
	txmp.priorityIndex.ForEachTx(func(wtx *WrappedTx) bool {
		size := types.ComputeProtoSizeForTxs([]types.Tx{wtx.tx})

		// bytes limit is a hard stop
		if maxBytes > -1 && totalSize+size > maxBytes {
			return false
		}

		// if the tx doesn't have a gas estimate, fallback to gas wanted
		var txGasEstimate int64
		if wtx.estimatedGas >= MinGasEVMTx && wtx.estimatedGas <= wtx.gasWanted {
			txGasEstimate = wtx.estimatedGas
		} else {
			wtx.estimatedGas = wtx.gasWanted
			txGasEstimate = wtx.gasWanted
		}

		// prospective totals
		prospectiveGasWanted := totalGasWanted + wtx.gasWanted
		prospectiveGasEstimated := totalGasEstimated + txGasEstimate

		maxGasWantedExceeded := maxGasWanted > -1 && prospectiveGasWanted > maxGasWanted
		maxGasEstimatedExceeded := maxGasEstimated > -1 && prospectiveGasEstimated > maxGasEstimated

		if maxGasWantedExceeded || maxGasEstimatedExceeded {
			// skip this unfit-by-gas tx once and attempt to pull up to 10 smaller ones
			if !encounteredGasUnfit && len(txs) < MinTxsToPeek {
				encounteredGasUnfit = true
				return true
			}
			return false
		}

		// include tx and update totals
		totalSize += size
		totalGasWanted = prospectiveGasWanted
		totalGasEstimated = prospectiveGasEstimated

		txs = append(txs, wtx.tx)
		if encounteredGasUnfit && len(txs) >= MinTxsToPeek {
			return false
		}
		return true
	})

	return txs
}

// ReapMaxTxs returns a list of transactions within the provided number of
// transactions bound. Transaction are retrieved in priority order.
//
// NOTE:
//   - Transactions returned are not removed from the mempool transaction
//     store or indexes.
func (txmp *TxMempool) ReapMaxTxs(max int) types.Txs {
	txmp.mtx.Lock()
	defer txmp.mtx.Unlock()

	wTxs := txmp.priorityIndex.PeekTxs(max)
	txs := make([]types.Tx, 0, len(wTxs))
	for _, wtx := range wTxs {
		txs = append(txs, wtx.tx)
	}
	if len(txs) < max {
		// retrieve more from pending txs
		pending := txmp.pendingTxs.Peek(max - len(txs))
		for _, ptx := range pending {
			txs = append(txs, ptx.tx.tx)
		}
	}
	return txs
}

// Update iterates over all the transactions provided by the block producer,
// removes them from the cache (if applicable), and removes
// the transactions from the main transaction store and associated indexes.
// If there are transactions remaining in the mempool, we initiate a
// re-CheckTx for them (if applicable), otherwise, we notify the caller more
// transactions are available.
//
// NOTE:
// - The caller must explicitly acquire a write-lock.
func (txmp *TxMempool) Update(
	ctx context.Context,
	blockHeight int64,
	blockTxs types.Txs,
	execTxResult []*abci.ExecTxResult,
	newPreFn PreCheckFunc,
	newPostFn PostCheckFunc,
	recheck bool,
) error {
	txmp.height = blockHeight
	txmp.notifiedTxsAvailable = false

	if newPreFn != nil {
		txmp.preCheck = newPreFn
	}
	if newPostFn != nil {
		txmp.postCheck = newPostFn
	}

	for i, tx := range blockTxs {
		txKey := tx.Key()
		if execTxResult[i].Code == abci.CodeTypeOK {
			// add the valid committed transaction to the cache (if missing)
			_ = txmp.cache.Push(txKey)
		} else if !txmp.config.KeepInvalidTxsInCache {
			// allow invalid transactions to be re-submitted
			txmp.cache.Remove(txKey)
		}

		// remove the committed transaction from the transaction store and indexes
		if wtx := txmp.txStore.GetTxByHash(txKey); wtx != nil {
			txmp.removeTx(wtx, false, false, true)
		}
		if execTxResult[i].EvmTxInfo != nil {
			// remove any tx that has the same nonce (because the committed tx
			// may be from block proposal and is never in the local mempool)
			if wtx, _ := txmp.priorityIndex.GetTxWithSameNonce(&WrappedTx{
				evmAddress: execTxResult[i].EvmTxInfo.SenderAddress,
				evmNonce:   execTxResult[i].EvmTxInfo.Nonce,
			}); wtx != nil {
				txmp.removeTx(wtx, false, false, true)
			}
		}
	}

	txmp.purgeExpiredTxs(blockHeight)
	txmp.handlePendingTransactions()

	// If there any uncommitted transactions left in the mempool, we either
	// initiate re-CheckTx per remaining transaction or notify that remaining
	// transactions are left.
	if txmp.Size() > 0 {
		if recheck {
			txmp.logger.Debug(
				"executing re-CheckTx for all remaining transactions",
				"num_txs", txmp.Size(),
				"height", blockHeight,
			)
			txmp.updateReCheckTxs(ctx)
		} else {
			txmp.notifyTxsAvailable()
		}
	}

	txmp.metrics.Size.Set(float64(txmp.NumTxsNotPending()))
	txmp.metrics.TotalTxsSizeBytes.Set(float64(txmp.TotalTxsBytesSize()))
	txmp.metrics.PendingSize.Set(float64(txmp.PendingSize()))
	return nil
}

// addNewTransaction is invoked for a new unique transaction after CheckTx
// has been executed by the ABCI application for the first time on that transaction.
// CheckTx can be called again for the same transaction later when re-checking;
// however, this function will not be called. A recheck after a block is committed
// goes to handleRecheckResult.
//
// addNewTransaction runs after the ABCI application executes CheckTx.
// It runs the postCheck hook if one is defined on the mempool.
// If the CheckTx response code is not OK, or if the postCheck hook
// reports an error, the transaction is rejected. Otherwise, we attempt to insert
// the transaction into the mempool.
//
// When inserting a transaction, we first check if there is sufficient capacity.
// If there is, the transaction is added to the txStore and all indexes.
// Otherwise, if the mempool is full, we attempt to find a lower priority transaction
// to evict in place of the new incoming transaction. If no such transaction exists,
// the new incoming transaction is rejected.
//
// NOTE:
// - An explicit lock is NOT required.
func (txmp *TxMempool) addNewTransaction(wtx *WrappedTx, res *abci.ResponseCheckTx, txInfo TxInfo) error {
	var err error
	if txmp.postCheck != nil {
		err = txmp.postCheck(wtx.tx, res)
	}

	if err != nil || res.Code != abci.CodeTypeOK {
		// ignore bad transactions
		txmp.logger.Info(
			"rejected bad transaction",
			"priority", wtx.priority,
			"tx", fmt.Sprintf("%X", wtx.tx.Hash()),
			"peer_id", txInfo.SenderNodeID,
			"code", res.Code,
			"post_check_err", err,
		)

		txmp.metrics.FailedTxs.Add(1)

		wtx.removeHandler(!txmp.config.KeepInvalidTxsInCache)
		if res.Code != abci.CodeTypeOK {
			txmp.mtxFailedCheckTxCounts.Lock()
			defer txmp.mtxFailedCheckTxCounts.Unlock()
			txmp.failedCheckTxCounts[txInfo.SenderNodeID]++
			if txmp.config.CheckTxErrorBlacklistEnabled && txmp.failedCheckTxCounts[txInfo.SenderNodeID] > uint64(txmp.config.CheckTxErrorThreshold) {
				// evict peer
				txmp.peerManager.Errored(txInfo.SenderNodeID, errors.New("checkTx error exceeded threshold"))
			}
		}
		return err
	}

	sender := res.Sender
	priority := res.Priority

	if len(sender) > 0 {
		if wtx := txmp.txStore.GetTxBySender(sender); wtx != nil {
			txmp.logger.Error(
				"rejected incoming good transaction; tx already exists for sender",
				"tx", fmt.Sprintf("%X", wtx.tx.Hash()),
				"sender", sender,
			)
			txmp.metrics.RejectedTxs.Add(1)
			return nil
		}
	}

	if err := txmp.canAddTx(wtx); err != nil {
		evictTxs := txmp.priorityIndex.GetEvictableTxs(
			priority,
			int64(wtx.Size()),
			txmp.SizeBytes(),
			txmp.config.MaxTxsBytes,
		)
		if len(evictTxs) == 0 {
			// No room for the new incoming transaction so we just remove it from
			// the cache.
			wtx.removeHandler(true)
			txmp.logger.Error(
				"rejected incoming good transaction; mempool full",
				"tx", fmt.Sprintf("%X", wtx.tx.Hash()),
				"err", err.Error(),
			)
			txmp.metrics.RejectedTxs.Add(1)
			return nil
		}

		// evict an existing transaction(s)
		//
		// NOTE:
		// - The transaction, toEvict, can be removed while a concurrent
		//   reCheckTx callback is being executed for the same transaction.
		for _, toEvict := range evictTxs {
			txmp.removeTx(toEvict, true, true, true)
			txmp.logger.Debug(
				"evicted existing good transaction; mempool full",
				"old_tx", fmt.Sprintf("%X", toEvict.tx.Hash()),
				"old_priority", toEvict.priority,
				"new_tx", fmt.Sprintf("%X", wtx.tx.Hash()),
				"new_priority", wtx.priority,
			)
			txmp.metrics.EvictedTxs.Add(1)
		}
	}

	wtx.gasWanted = res.GasWanted
	wtx.estimatedGas = res.GasEstimated
	wtx.priority = priority
	wtx.sender = sender
	wtx.peers = map[uint16]struct{}{
		txInfo.SenderID: {},
	}

	if txmp.isInMempool(wtx.tx) {
		return nil
	}

	if txmp.insertTx(wtx) {
		txmp.logger.Debug(
			"inserted good transaction",
			"priority", wtx.priority,
			"tx", fmt.Sprintf("%X", wtx.tx.Hash()),
			"height", txmp.height,
			"num_txs", txmp.NumTxsNotPending(),
		)
		txmp.notifyTxsAvailable()
	}

	return nil
}

// handleRecheckResult handles the responses from ABCI CheckTx calls issued
// during the recheck phase of a block Update.  It removes any transactions
// invalidated by the application.
//
// The caller must hold a mempool write-lock (via Lock()) and when
// executing Update(), if the mempool is non-empty and Recheck is
// enabled, then all remaining transactions will be rechecked via
// CheckTx. The order transactions are rechecked must be the same as
// the order in which this callback is called.
//
// This method is NOT executed for the initial CheckTx on a new transaction;
// that case is handled by addNewTransaction instead.
func (txmp *TxMempool) handleRecheckResult(tx types.Tx, res *abci.ResponseCheckTxV2) {
	if txmp.recheckCursor == nil {
		return
	}

	txmp.metrics.RecheckTimes.Add(1)

	wtx := txmp.recheckCursor.Value.(*WrappedTx)

	// Search through the remaining list of tx to recheck for a transaction that matches
	// the one we received from the ABCI application.
	for {
		if bytes.Equal(tx, wtx.tx) {
			// We've found a tx in the recheck list that matches the tx that we
			// received from the ABCI application.
			// Break, and use this transaction for further checks.
			break
		}

		txmp.logger.Debug(
			"re-CheckTx transaction mismatch",
			"got", wtx.tx.Hash(),
			"expected", tx.Key(),
		)

		if txmp.recheckCursor == txmp.recheckEnd {
			// we reached the end of the recheckTx list without finding a tx
			// matching the one we received from the ABCI application.
			// Return without processing any tx.
			txmp.recheckCursor = nil
			return
		}

		txmp.recheckCursor = txmp.recheckCursor.Next()
		wtx = txmp.recheckCursor.Value.(*WrappedTx)
	}

	// Only evaluate transactions that have not been removed. This can happen
	// if an existing transaction is evicted during CheckTx and while this
	// callback is being executed for the same evicted transaction.
	if !txmp.txStore.IsTxRemoved(wtx) {
		var err error
		if txmp.postCheck != nil {
			err = txmp.postCheck(tx, res.ResponseCheckTx)
		}

		// we will treat a transaction that turns pending in a recheck as invalid and evict it
		if res.Code == abci.CodeTypeOK && err == nil && !res.IsPendingTransaction {
			wtx.priority = res.Priority
		} else {
			txmp.logger.Debug(
				"existing transaction no longer valid; failed re-CheckTx callback",
				"priority", wtx.priority,
				"tx", fmt.Sprintf("%X", wtx.tx.Hash()),
				"err", err,
				"code", res.Code,
			)

			if wtx.gossipEl != txmp.recheckCursor {
				panic("corrupted reCheckTx cursor")
			}

			txmp.removeTx(wtx, !txmp.config.KeepInvalidTxsInCache, true, true)
		}
	}

	// move reCheckTx cursor to next element
	if txmp.recheckCursor == txmp.recheckEnd {
		txmp.recheckCursor = nil
	} else {
		txmp.recheckCursor = txmp.recheckCursor.Next()
	}

	if txmp.recheckCursor == nil {
		txmp.logger.Debug("finished rechecking transactions")

		if txmp.NumTxsNotPending() > 0 {
			txmp.notifyTxsAvailable()
		}
	}

	txmp.metrics.Size.Set(float64(txmp.NumTxsNotPending()))
	txmp.metrics.PendingSize.Set(float64(txmp.PendingSize()))
	txmp.metrics.TotalTxsSizeBytes.Set(float64(txmp.TotalTxsBytesSize()))
}

// updateReCheckTxs updates the recheck cursors using the gossipIndex. For
// each transaction, it executes CheckTx. The global callback defined on
// the proxyAppConn will be executed for each transaction after CheckTx is
// executed.
//
// NOTE:
// - The caller must have a write-lock when executing updateReCheckTxs.
func (txmp *TxMempool) updateReCheckTxs(ctx context.Context) {
	if txmp.Size() == 0 {
		panic("attempted to update re-CheckTx txs when mempool is empty")
	}
	txmp.logger.Debug(
		"executing re-CheckTx for all remaining transactions",
		"num_txs", txmp.Size(),
		"height", txmp.height,
	)

	txmp.recheckCursor = txmp.gossipIndex.Front()
	txmp.recheckEnd = txmp.gossipIndex.Back()

	for e := txmp.gossipIndex.Front(); e != nil; e = e.Next() {
		wtx := e.Value.(*WrappedTx)

		// Only execute CheckTx if the transaction is not marked as removed which
		// could happen if the transaction was evicted.
		if !txmp.txStore.IsTxRemoved(wtx) {
			res, err := txmp.proxyAppConn.CheckTx(ctx, &abci.RequestCheckTx{
				Tx:   wtx.tx,
				Type: abci.CheckTxType_Recheck,
			})
			if err != nil {
				// no need in retrying since the tx will be rechecked after the next block
				txmp.logger.Debug("failed to execute CheckTx during recheck", "err", err, "hash", fmt.Sprintf("%x", wtx.tx.Hash()))
				continue
			}
			txmp.handleRecheckResult(wtx.tx, res)
		}
	}

	if err := txmp.proxyAppConn.Flush(ctx); err != nil {
		txmp.logger.Error("failed to flush transactions during rechecking", "err", err)
	}
}

// canAddTx returns an error if we cannot insert the provided *WrappedTx into
// the mempool due to mempool configured constraints. If it returns nil,
// the transaction can be inserted into the mempool.
func (txmp *TxMempool) canAddTx(wtx *WrappedTx) error {
	var (
		numTxs    = txmp.NumTxsNotPending()
		sizeBytes = txmp.SizeBytes()
	)

	if numTxs >= txmp.config.Size || int64(wtx.Size())+sizeBytes > txmp.config.MaxTxsBytes {
		return types.ErrMempoolIsFull{
			NumTxs:      numTxs,
			MaxTxs:      txmp.config.Size,
			TxsBytes:    sizeBytes,
			MaxTxsBytes: txmp.config.MaxTxsBytes,
		}
	}

	return nil
}

func (txmp *TxMempool) canAddPendingTx(wtx *WrappedTx) error {
	var (
		numTxs    = txmp.PendingSize()
		sizeBytes = txmp.PendingSizeBytes()
	)

	if numTxs >= txmp.config.PendingSize || int64(wtx.Size())+sizeBytes > txmp.config.MaxPendingTxsBytes {
		return types.ErrMempoolPendingIsFull{
			NumTxs:      numTxs,
			MaxTxs:      txmp.config.PendingSize,
			TxsBytes:    sizeBytes,
			MaxTxsBytes: txmp.config.MaxPendingTxsBytes,
		}
	}

	return nil
}

func (txmp *TxMempool) insertTx(wtx *WrappedTx) bool {
	replacedTx, inserted := txmp.priorityIndex.PushTx(wtx)
	if !inserted {
		return false
	}
	txmp.metrics.TxSizeBytes.Add(float64(wtx.Size()))
	txmp.metrics.Size.Set(float64(txmp.NumTxsNotPending()))
	txmp.metrics.PendingSize.Set(float64(txmp.PendingSize()))
	txmp.metrics.TotalTxsSizeBytes.Set(float64(txmp.TotalTxsBytesSize()))

	if replacedTx != nil {
		txmp.removeTx(replacedTx, true, false, false)
	}

	txmp.txStore.SetTx(wtx)
	txmp.expirationIndex.Insert(wtx)

	// Insert the transaction into the gossip index and mark the reference to the
	// linked-list element, which will be needed at a later point when the
	// transaction is removed.
	gossipEl := txmp.gossipIndex.PushBack(wtx)
	wtx.gossipEl = gossipEl

	txmp.metrics.InsertedTxs.Add(1)
	atomic.AddInt64(&txmp.sizeBytes, int64(wtx.Size()))
	return true
}

func (txmp *TxMempool) removeTx(wtx *WrappedTx, removeFromCache bool, shouldReenqueue bool, updatePriorityIndex bool) {
	if txmp.txStore.IsTxRemoved(wtx) {
		return
	}

	txmp.txStore.RemoveTx(wtx)
	toBeReenqueued := []*WrappedTx{}
	if updatePriorityIndex {
		toBeReenqueued = txmp.priorityIndex.RemoveTx(wtx, shouldReenqueue)
	}
	txmp.expirationIndex.Remove(wtx)

	// Remove the transaction from the gossip index and cleanup the linked-list
	// element so it can be garbage collected.
	txmp.gossipIndex.Remove(wtx.gossipEl)
	wtx.gossipEl.DetachPrev()

	txmp.metrics.RemovedTxs.Add(1)
	atomic.AddInt64(&txmp.sizeBytes, int64(-wtx.Size()))

	wtx.removeHandler(removeFromCache)

	if shouldReenqueue {
		for _, reenqueue := range toBeReenqueued {
			txmp.removeTx(reenqueue, removeFromCache, false, true)
		}
		for _, reenqueue := range toBeReenqueued {
			rtx := reenqueue.tx
			go func() {
				if err := txmp.CheckTx(context.Background(), rtx, nil, TxInfo{}); err != nil {
					txmp.logger.Error(fmt.Sprintf("failed to reenqueue transaction %X due to %s", rtx.Hash(), err))
				}
			}()
		}
	}
}

func (txmp *TxMempool) expire(blockHeight int64, wtx *WrappedTx) {
	txmp.metrics.ExpiredTxs.Add(1)
	txmp.logExpiredTx(blockHeight, wtx)
	wtx.removeHandler(!txmp.config.KeepInvalidTxsInCache)
}

func (txmp *TxMempool) logExpiredTx(blockHeight int64, wtx *WrappedTx) {
	// defensive check
	if wtx == nil {
		return
	}

	txmp.logger.Info(
		"transaction expired",
		"priority", wtx.priority,
		"tx", fmt.Sprintf("%X", wtx.tx.Hash()),
		"address", wtx.evmAddress,
		"evm", wtx.isEVM,
		"nonce", wtx.evmNonce,
		"height", blockHeight,
		"tx_height", wtx.height,
		"tx_timestamp", wtx.timestamp,
		"age", time.Since(wtx.timestamp),
	)
}

// purgeExpiredTxs removes all transactions that have exceeded their respective
// height- and/or time-based TTLs from their respective indexes. Every expired
// transaction will be removed from the mempool, but preserved in the cache (except for pending txs).
//
// NOTE: purgeExpiredTxs must only be called during TxMempool#Update in which
// the caller has a write-lock on the mempool and so we can safely iterate over
// the height and time based indexes.
func (txmp *TxMempool) purgeExpiredTxs(blockHeight int64) {
	now := time.Now()

	minHeight := utils.None[int64]()
	if n := txmp.config.TTLNumBlocks; n > 0 && blockHeight > n {
		minHeight = utils.Some(blockHeight - n)
	}
	minTime := utils.None[time.Time]()
	if d := txmp.config.TTLDuration; d > 0 {
		minTime = utils.Some(time.Now().Add(-d))
	}
	expiredTxs := txmp.expirationIndex.Purge(minTime, minHeight)

	for _, wtx := range expiredTxs {
		if txmp.config.RemoveExpiredTxsFromQueue {
			txmp.removeTx(wtx, !txmp.config.KeepInvalidTxsInCache, false, true)
		} else {
			txmp.expire(blockHeight, wtx)
		}
	}

	// remove pending txs that have expired
	txmp.pendingTxs.PurgeExpired(blockHeight, now, func(wtx *WrappedTx) {
		atomic.AddInt64(&txmp.pendingSizeBytes, int64(-wtx.Size()))
		txmp.expire(blockHeight, wtx)
	})
}

func (txmp *TxMempool) notifyTxsAvailable() {
	if txmp.NumTxsNotPending() == 0 {
		return
	}

	if txmp.txsAvailable != nil && !txmp.notifiedTxsAvailable {
		// channel cap is 1, so this will send once
		txmp.notifiedTxsAvailable = true

		select {
		case txmp.txsAvailable <- struct{}{}:
		default:
		}
	}
}

func (txmp *TxMempool) GetPeerFailedCheckTxCount(nodeID types.NodeID) uint64 {
	txmp.mtxFailedCheckTxCounts.RLock()
	defer txmp.mtxFailedCheckTxCounts.RUnlock()
	return txmp.failedCheckTxCounts[nodeID]
}

// AppendCheckTxErr wraps error message into an ABCIMessageLogs json string
func (txmp *TxMempool) AppendCheckTxErr(existingLogs string, log string) string {
	var builder strings.Builder

	builder.WriteString(existingLogs)
	// If there are already logs, append the new log with a separator
	if builder.Len() > 0 {
		builder.WriteString("; ")
	}
	builder.WriteString(log)

	return builder.String()
}

func (txmp *TxMempool) handlePendingTransactions() {
	accepted, rejected := txmp.pendingTxs.EvaluatePendingTransactions()
	for _, tx := range accepted {
		atomic.AddInt64(&txmp.pendingSizeBytes, int64(-tx.tx.Size()))
		if err := txmp.addNewTransaction(tx.tx, tx.checkTxResponse.ResponseCheckTx, tx.txInfo); err != nil {
			txmp.logger.Error(fmt.Sprintf("error adding pending transaction: %s", err))
		}
	}
	for _, tx := range rejected {
		atomic.AddInt64(&txmp.pendingSizeBytes, int64(-tx.tx.Size()))
		if !txmp.config.KeepInvalidTxsInCache {
			tx.tx.removeHandler(true)
		}
	}
}

<<<<<<< HEAD
func (txmp *TxMempool) exposeDuplicateTxMetrics() {
	ticker := time.NewTicker(10 * time.Second)
	defer ticker.Stop()
	for range ticker.C {
=======
// Run executes mempool background tasks.
func (txmp *TxMempool) Run(ctx context.Context) error {
	return txmp.runDuplicateTxMetrics(ctx)
}

func (txmp *TxMempool) runDuplicateTxMetrics(ctx context.Context) error {
	if txmp.duplicateTxsCache == nil {
		return nil
	}
	for {
		if err := utils.Sleep(ctx, 10*time.Second); err != nil {
			return err
		}
		// TODO(gprusak): instead of actively updating stats,
		// TxMempool should implement prometheus.Collector.
>>>>>>> e0e197e0
		maxOccurrence, totalOccurrence, duplicateCount, nonDuplicateCount := txmp.duplicateTxsCache.GetForMetrics()
		txmp.metrics.DuplicateTxMaxOccurrences.Set(float64(maxOccurrence))
		txmp.metrics.DuplicateTxTotalOccurrences.Set(float64(totalOccurrence))
		txmp.metrics.NumberOfDuplicateTxs.Set(float64(duplicateCount))
		txmp.metrics.NumberOfNonDuplicateTxs.Set(float64(nonDuplicateCount))
	}
}<|MERGE_RESOLUTION|>--- conflicted
+++ resolved
@@ -1149,12 +1149,7 @@
 	}
 }
 
-<<<<<<< HEAD
-func (txmp *TxMempool) exposeDuplicateTxMetrics() {
-	ticker := time.NewTicker(10 * time.Second)
-	defer ticker.Stop()
-	for range ticker.C {
-=======
+
 // Run executes mempool background tasks.
 func (txmp *TxMempool) Run(ctx context.Context) error {
 	return txmp.runDuplicateTxMetrics(ctx)
@@ -1170,7 +1165,6 @@
 		}
 		// TODO(gprusak): instead of actively updating stats,
 		// TxMempool should implement prometheus.Collector.
->>>>>>> e0e197e0
 		maxOccurrence, totalOccurrence, duplicateCount, nonDuplicateCount := txmp.duplicateTxsCache.GetForMetrics()
 		txmp.metrics.DuplicateTxMaxOccurrences.Set(float64(maxOccurrence))
 		txmp.metrics.DuplicateTxTotalOccurrences.Set(float64(totalOccurrence))
