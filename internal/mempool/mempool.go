--- conflicted
+++ resolved
@@ -512,12 +512,8 @@
 	txmp.priorityIndex.ForEachTx(func(wtx *WrappedTx) bool {
 		size := types.ComputeProtoSizeForTxs([]types.Tx{wtx.tx})
 
-<<<<<<< HEAD
-		if maxBytes > -1 && totalSize+size > maxBytes || len(txs) >= 2000 {
-=======
 		// bytes limit is a hard stop
 		if maxBytes > -1 && totalSize+size > maxBytes {
->>>>>>> 55676111
 			return false
 		}
 
@@ -992,12 +988,7 @@
 	}
 
 	txmp.txStore.SetTx(wtx)
-<<<<<<< HEAD
-	//txmp.heightIndex.Insert(wtx)
-	//txmp.timestampIndex.Insert(wtx)
-=======
 	txmp.timestampIndex.Insert(wtx)
->>>>>>> 55676111
 
 	// Insert the transaction into the gossip index and mark the reference to the
 	// linked-list element, which will be needed at a later point when the
@@ -1020,12 +1011,8 @@
 	if updatePriorityIndex {
 		toBeReenqueued = txmp.priorityIndex.RemoveTx(wtx, shouldReenqueue)
 	}
-<<<<<<< HEAD
-	//txmp.heightIndex.Remove(wtx)
-	//txmp.timestampIndex.Remove(wtx)
-=======
+
 	txmp.timestampIndex.Remove(wtx)
->>>>>>> 55676111
 
 	// Remove the transaction from the gossip index and cleanup the linked-list
 	// element so it can be garbage collected.
