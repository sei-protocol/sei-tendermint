--- conflicted
+++ resolved
@@ -460,16 +460,6 @@
 func (txmp *TxMempool) ReapMaxTxs(max int) types.Txs {
 	txmp.mtx.Lock()
 	defer txmp.mtx.Unlock()
-<<<<<<< HEAD
-=======
-
-	numTxs := txmp.priorityIndex.NumTxs()
-	if max < 0 {
-		max = numTxs
-	}
-
-	cap := tmmath.MinInt(numTxs, max)
->>>>>>> 66ac4077
 
 	wTxs := txmp.priorityIndex.PeekTxs(max)
 	txs := make([]types.Tx, 0, len(wTxs))
@@ -1055,10 +1045,7 @@
 	}
 	builder.WriteString(log)
 
-<<<<<<< HEAD
-	// Marshal the updated slice back into a JSON string
-	jsonData, _ := json.Marshal(logs)
-	return string(jsonData)
+	return builder.String()
 }
 
 func (txmp *TxMempool) handlePendingTransactions() {
@@ -1075,7 +1062,4 @@
 			tx.tx.removeHandler(true)
 		}
 	}
-=======
-	return builder.String()
->>>>>>> 66ac4077
 }