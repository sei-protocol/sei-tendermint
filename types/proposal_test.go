package types

import (
<<<<<<< HEAD
	"context"
=======
>>>>>>> 72558f14
	"math"
	"testing"
	"time"

	"github.com/tendermint/tendermint/version"

	"github.com/gogo/protobuf/proto"
	"github.com/stretchr/testify/assert"
	"github.com/stretchr/testify/require"

	"github.com/tendermint/tendermint/crypto"
	"github.com/tendermint/tendermint/internal/libs/protoio"
	tmrand "github.com/tendermint/tendermint/libs/rand"
	tmtime "github.com/tendermint/tendermint/libs/time"
	tmproto "github.com/tendermint/tendermint/proto/tendermint/types"
)

var plausibleTestAddress = crypto.Address(make([]byte, crypto.AddressSize))

func generateHeader() Header {
	return Header{
		Version: version.Consensus{Block: version.BlockProtocol},
		ChainID: string(make([]byte, MaxChainIDLen)),
		Height:  1,
		LastBlockID: BlockID{
			Hash: make([]byte, crypto.HashSize),
			PartSetHeader: PartSetHeader{
				Hash: make([]byte, crypto.HashSize),
			},
		},
		LastCommitHash:     make([]byte, crypto.HashSize),
		DataHash:           make([]byte, crypto.HashSize),
		EvidenceHash:       make([]byte, crypto.HashSize),
		ProposerAddress:    make([]byte, crypto.AddressSize),
		ValidatorsHash:     make([]byte, crypto.HashSize),
		NextValidatorsHash: make([]byte, crypto.HashSize),
		ConsensusHash:      make([]byte, crypto.HashSize),
		LastResultsHash:    make([]byte, crypto.HashSize),
	}
}
func getTestProposal(t testing.TB) *Proposal {
	t.Helper()

	stamp, err := time.Parse(TimeFormat, "2018-02-11T07:09:22.765Z")
	require.NoError(t, err)

	return &Proposal{
		Height: 12345,
		Round:  23456,
		BlockID: BlockID{Hash: []byte("--June_15_2020_amino_was_removed"),
			PartSetHeader: PartSetHeader{Total: 111, Hash: []byte("--June_15_2020_amino_was_removed")}},
		POLRound:  -1,
		Timestamp: stamp,
	}
}

func TestProposalSignable(t *testing.T) {
	chainID := "test_chain_id"
	signBytes := ProposalSignBytes(chainID, getTestProposal(t).ToProto())
	pb := CanonicalizeProposal(chainID, getTestProposal(t).ToProto())

	expected, err := protoio.MarshalDelimited(&pb)
	require.NoError(t, err)
	require.Equal(t, expected, signBytes, "Got unexpected sign bytes for Proposal")
}

func TestProposalString(t *testing.T) {
	str := getTestProposal(t).String()
	expected := `Proposal{12345/23456 (2D2D4A756E655F31355F323032305F616D696E6F5F7761735F72656D6F766564:111:2D2D4A756E65, -1) 000000000000 @ 2018-02-11T07:09:22.765Z}`
	if str != expected {
		t.Errorf("got unexpected string for Proposal. Expected:\n%v\nGot:\n%v", expected, str)
	}
}

func TestProposalVerifySignature(t *testing.T) {
	ctx := t.Context()

	privVal := NewMockPV()
	pubKey, err := privVal.GetPubKey(ctx)
	require.NoError(t, err)

	txKeys := make([]TxKey, 0)
	prop := NewProposal(
		4, 2, 2,
		BlockID{tmrand.Bytes(crypto.HashSize), PartSetHeader{777, tmrand.Bytes(crypto.HashSize)}}, tmtime.Now(), txKeys, generateHeader(), &Commit{}, EvidenceList{}, pubKey.Address())
	p := prop.ToProto()
	signBytes := ProposalSignBytes("test_chain_id", p)

	// sign it
	err = privVal.SignProposal(ctx, "test_chain_id", p)
	require.NoError(t, err)
	prop.Signature = p.Signature

	// verify the same proposal
	valid := pubKey.VerifySignature(signBytes, prop.Signature)
	require.True(t, valid)

	// serialize, deserialize and verify again....
	newProp := new(tmproto.Proposal)
	pb := prop.ToProto()

	bs, err := proto.Marshal(pb)
	require.NoError(t, err)

	err = proto.Unmarshal(bs, newProp)
	require.NoError(t, err)

	np, err := ProposalFromProto(newProp)
	require.NoError(t, err)

	// verify the transmitted proposal
	newSignBytes := ProposalSignBytes("test_chain_id", pb)
	require.Equal(t, string(signBytes), string(newSignBytes))
	valid = pubKey.VerifySignature(newSignBytes, np.Signature)
	require.True(t, valid)
}

func BenchmarkProposalWriteSignBytes(b *testing.B) {
	pbp := getTestProposal(b).ToProto()

	b.ResetTimer()

	for i := 0; i < b.N; i++ {
		ProposalSignBytes("test_chain_id", pbp)
	}
}

func BenchmarkProposalSign(b *testing.B) {
	ctx := b.Context()

	privVal := NewMockPV()

	pbp := getTestProposal(b).ToProto()
	b.ResetTimer()

	for i := 0; i < b.N; i++ {
		err := privVal.SignProposal(ctx, "test_chain_id", pbp)
		if err != nil {
			b.Error(err)
		}
	}
}

func BenchmarkProposalVerifySignature(b *testing.B) {
	testProposal := getTestProposal(b)
	pbp := testProposal.ToProto()
	ctx := b.Context()

	privVal := NewMockPV()
	err := privVal.SignProposal(ctx, "test_chain_id", pbp)
	require.NoError(b, err)
	pubKey, err := privVal.GetPubKey(ctx)
	require.NoError(b, err)

	b.ResetTimer()

	for i := 0; i < b.N; i++ {
		pubKey.VerifySignature(ProposalSignBytes("test_chain_id", pbp), testProposal.Signature)
	}
}

func TestProposalValidateBasic(t *testing.T) {

	privVal := NewMockPV()
	testCases := []struct {
		testName         string
		malleateProposal func(*Proposal)
		expectErr        bool
	}{
		{"Good Proposal", func(p *Proposal) {}, false},
		{"Invalid Type", func(p *Proposal) { p.Type = tmproto.PrecommitType }, true},
		{"Invalid Height", func(p *Proposal) { p.Height = -1 }, true},
		{"Invalid Round", func(p *Proposal) { p.Round = -1 }, true},
		{"Invalid POLRound", func(p *Proposal) { p.POLRound = -2 }, true},
		{"Invalid BlockId", func(p *Proposal) {
			p.BlockID = BlockID{[]byte{1, 2, 3}, PartSetHeader{111, []byte("blockparts")}}
		}, true},
		{"Invalid Signature", func(p *Proposal) {
			p.Signature = make([]byte, 0)
		}, true},
		{"Too big Signature", func(p *Proposal) {
			p.Signature = make([]byte, MaxSignatureSize+1)
		}, true},
		{"Invalid LastCommit", func(p *Proposal) { p.LastCommit = &Commit{Height: -1} }, true},
		{"Invalid EvidenceList", func(p *Proposal) { p.Evidence = []Evidence{nil} }, true},
		{"Invalid Header", func(p *Proposal) { p.Header = Header{ChainID: string(make([]byte, 100))} }, true},
		{"Too many TxKeys", func(p *Proposal) { p.TxKeys = make([]TxKey, maxTxKeysPerProposal+1) }, true},
	}
	blockID := makeBlockID(crypto.Checksum([]byte("blockhash")), math.MaxInt32, crypto.Checksum([]byte("partshash")))

	for _, tc := range testCases {
		t.Run(tc.testName, func(t *testing.T) {
			ctx := t.Context()

			txKeys := make([]TxKey, 0)
			pubKey, err := privVal.GetPubKey(ctx)
			require.NoError(t, err)
			prop := NewProposal(
				4, 2, 2,
				blockID, tmtime.Now(), txKeys,
				generateHeader(), &Commit{}, EvidenceList{}, pubKey.Address())
			p := prop.ToProto()
			err = privVal.SignProposal(ctx, "test_chain_id", p)
			prop.Signature = p.Signature
			require.NoError(t, err)
			tc.malleateProposal(prop)
			assert.Equal(t, tc.expectErr, prop.ValidateBasic() != nil, "Validate Basic had an unexpected result")
		})
	}
}

func TestProposalProtoBuf(t *testing.T) {
	var txKeys []TxKey
	proposal := NewProposal(1, 2, 3, makeBlockID([]byte("hash"), 2, []byte("part_set_hash")), tmtime.Now(), txKeys, generateHeader(), &Commit{Signatures: []CommitSig{}}, EvidenceList{}, plausibleTestAddress)
	proposal.Signature = []byte("sig")
	proposal2 := NewProposal(1, 2, 3, BlockID{}, tmtime.Now(), txKeys, generateHeader(), &Commit{Signatures: []CommitSig{}}, EvidenceList{}, plausibleTestAddress)

	testCases := []struct {
		msg     string
		p1      *Proposal
		expPass bool
	}{
		{"success", proposal, true},
		{"success", proposal2, false}, // blcokID cannot be empty
		{"empty proposal failure validatebasic", &Proposal{}, false},
		{"nil proposal", nil, false},
	}
	for _, tc := range testCases {
		protoProposal := tc.p1.ToProto()

		p, err := ProposalFromProto(protoProposal)
		if tc.expPass {
			require.NoError(t, err)
			require.Equal(t, tc.p1, p, tc.msg)
		} else {
			require.Error(t, err)
		}
	}
}

func TestIsTimely(t *testing.T) {
	genesisTime, err := time.Parse(time.RFC3339, "2019-03-13T23:00:00Z")
	require.NoError(t, err)
	testCases := []struct {
		name         string
		proposalTime time.Time
		recvTime     time.Time
		precision    time.Duration
		msgDelay     time.Duration
		expectTimely bool
		round        int32
	}{
		// proposalTime - precision <= localTime <= proposalTime + msgDelay + precision
		{
			// Checking that the following inequality evaluates to true:
			// 0 - 2 <= 1 <= 0 + 1 + 2
			name:         "basic timely",
			proposalTime: genesisTime,
			recvTime:     genesisTime.Add(1 * time.Nanosecond),
			precision:    time.Nanosecond * 2,
			msgDelay:     time.Nanosecond,
			expectTimely: true,
		},
		{
			// Checking that the following inequality evaluates to false:
			// 0 - 2 <= 4 <= 0 + 1 + 2
			name:         "local time too large",
			proposalTime: genesisTime,
			recvTime:     genesisTime.Add(4 * time.Nanosecond),
			precision:    time.Nanosecond * 2,
			msgDelay:     time.Nanosecond,
			expectTimely: false,
		},
		{
			// Checking that the following inequality evaluates to false:
			// 4 - 2 <= 0 <= 4 + 2 + 1
			name:         "proposal time too large",
			proposalTime: genesisTime.Add(4 * time.Nanosecond),
			recvTime:     genesisTime,
			precision:    time.Nanosecond * 2,
			msgDelay:     time.Nanosecond,
			expectTimely: false,
		},
		{
			// Checking that the following inequality evaluates to true:
			// 0 - (2 * 2)  <= 4 <= 0 + (1 * 2) + 2
			name:         "message delay adapts after 10 rounds",
			proposalTime: genesisTime,
			recvTime:     genesisTime.Add(4 * time.Nanosecond),
			precision:    time.Nanosecond * 2,
			msgDelay:     time.Nanosecond,
			expectTimely: true,
			round:        10,
		},
		{
			// check that values that overflow time.Duration still correctly register
			// as timely when round relaxation applied.
			name:         "message delay fixed to not overflow time.Duration",
			proposalTime: genesisTime,
			recvTime:     genesisTime.Add(4 * time.Nanosecond),
			precision:    time.Nanosecond * 2,
			msgDelay:     time.Nanosecond,
			expectTimely: true,
			round:        5000,
		},
	}

	for _, testCase := range testCases {
		t.Run(testCase.name, func(t *testing.T) {
			p := Proposal{
				Timestamp: testCase.proposalTime,
			}

			sp := SynchronyParams{
				Precision:    testCase.precision,
				MessageDelay: testCase.msgDelay,
			}

			ti := p.IsTimely(testCase.recvTime, sp, testCase.round)
			assert.Equal(t, testCase.expectTimely, ti)
		})
	}
}<|MERGE_RESOLUTION|>--- conflicted
+++ resolved
@@ -1,10 +1,6 @@
 package types
 
 import (
-<<<<<<< HEAD
-	"context"
-=======
->>>>>>> 72558f14
 	"math"
 	"testing"
 	"time"
