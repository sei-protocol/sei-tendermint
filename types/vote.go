--- conflicted
+++ resolved
@@ -68,22 +68,7 @@
 		return nil, err
 	}
 
-<<<<<<< HEAD
 	v := &Vote{
-		Type:               pv.Type,
-		Height:             pv.Height,
-		Round:              pv.Round,
-		BlockID:            *blockID,
-		Timestamp:          pv.Timestamp,
-		ValidatorAddress:   pv.ValidatorAddress,
-		ValidatorIndex:     pv.ValidatorIndex,
-		Signature:          pv.Signature,
-		Extension:          pv.Extension,
-		ExtensionSignature: pv.ExtensionSignature,
-	}
-	return v, v.ValidateBasic()
-=======
-	return &Vote{
 		Type:             pv.Type,
 		Height:           pv.Height,
 		Round:            pv.Round,
@@ -92,8 +77,8 @@
 		ValidatorAddress: pv.ValidatorAddress,
 		ValidatorIndex:   pv.ValidatorIndex,
 		Signature:        pv.Signature,
-	}, nil
->>>>>>> 02c9462f
+	}
+	return v, v.ValidateBasic()
 }
 
 // CommitSig converts the Vote to a CommitSig.
